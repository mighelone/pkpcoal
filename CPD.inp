--- conflicted
+++ resolved
@@ -1,21 +1,11 @@
 useCPD?:
-<<<<<<< HEAD
-Yes
-=======
 No
->>>>>>> d66706c0
 
 selected fitting Approximation: 'constantRate', 'Arrhenius', 'ArrheniusNoB', 'Kobayashi', 'DAEM' or 'None'; selectedFit:
 None
 
 #numerical parameter for CPD:
 initial time step in s:
-<<<<<<< HEAD
 1.e-3
 print increment, writeValue:
-2
-=======
-1.e-4
-print increment, writeValue:
-1
->>>>>>> d66706c0
+1