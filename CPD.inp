--- conflicted
+++ resolved
@@ -1,11 +1,7 @@
 useCPD?:
 Yes
 selected fitting Approximation: 'constantRate', 'Arrhenius', 'ArrheniusNoB', 'Kobayashi', 'DAEM' or 'None'; selectedFit:
-<<<<<<< HEAD
-None
-=======
 Kobayashi
->>>>>>> 00181d42
 Species of to Fit (when Arrhenius is selected): 'Total', 'MainSpecies', 'allSpecies'
 Total
 
@@ -13,8 +9,4 @@
 initial time step in s:
 1.e-4
 print increment, writeValue:
-<<<<<<< HEAD
-60
-=======
-1
->>>>>>> 00181d42
+60