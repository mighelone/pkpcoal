"""
A selection of different Pyrolysis models

A model pyrolysis model usually provides method to calculate the yield of
individual species the rates and energy balancing methods

"""
import numpy as np
import scipy as sp
import scipy.integrate
<<<<<<< HEAD

=======
import scipy.interpolate
import platform
import matplotlib.pyplot as plt


from itertools import izip, product

import multiprocessing

def fun(f,q_in,q_out):
    while True:
        i,x = q_in.get()
        if i is None:
            break
        q_out.put((i,f(x)))

def parmap(f, X, nprocs = multiprocessing.cpu_count()):
    q_in   = multiprocessing.Queue(1)
    q_out  = multiprocessing.Queue()

    proc = [multiprocessing.Process(target=fun,args=(f,q_in,q_out)) for _ in range(nprocs)]
    for p in proc:
        p.daemon = True
        p.start()

    sent = [q_in.put((i,x)) for i,x in enumerate(X)]
    [q_in.put((None,None)) for _ in range(nprocs)]
    res = [q_out.get() for _ in range(len(sent))]

    [p.join() for p in proc]

    return [x for i,x in sorted(res)]
>>>>>>> 7ee41ebb

class BalancedComposition(object):
    """ Class for compostion that ensures componenents sum up to a
        certain value  """

    def __init__(self, inp, target=100.00):
        """ From a given input dictionary and a target sum a
            dictionary with scaled composition is created """

        self.target = target
        self.basis = sum(inp.values())
<<<<<<< HEAD
        scaling_factor = target / self.basis
        self.elems = {key: value * scaling_factor for key, value in inp.iteritems()}
=======
        scaling_factor = target/self.basis
        self.elems = {key:value*scaling_factor
                for key,value in inp.iteritems()}
>>>>>>> 7ee41ebb

    def __getitem__(self, item):
        """ """
        try:
            return self.elems[item]
        except:
            raise TypeError('%r item is not defined' % item)


    def __contains__(self, key):
        return key in self.elems

    def __iter__(self):
        for name, mass in self.elems.iteritems():
            yield name, mass

    def remove_elem_mass_rebalance(self, elem, amount):
        """ select an element an subtract a percentage
            mass and rebalance the result """

        from copy import deepcopy
        input_dict = deepcopy(self.elems)
        input_dict[elem] = input_dict[elem] - amount
        return BalancedComposition(input_dict, self.target)

    def remove_elems_rebalance(self, elems_):
        """ To compute daf composition elements can be removed

            Usage:  .remove_elems_rebalance(['Moisture','Ash'])
        """
        return BalancedComposition({key: elem for key, elem in self.elems.iteritems()
                                    if key not in elems_})

    def scale(self, factor):
        return BalancedComposition(self.elems, target=self.target * factor)

    def __repr__(self):
        return str(self.elems)

    def values(self):
        return self.elems.values()

    def iteritems(self):
        return self.elems.iteritems()

<<<<<<< HEAD
=======
class ParticleHeatUp(object):

    def __init__(self, cp, rho, d, sigma, epsilon, T_wall, Nu=2.0):
        self.cp = cp
        self.rho = rho
        self.d = d
        self.sigma = sigma
        self.epsilon = epsilon
        self.Nu = 2.0
        self.T_wall = T_wall

    def computeParticleTemperature(self, time, t_gas,
            start_temp=300, dt=1e-5, t_end=0.1):
        def updateTg(T_old, T_gas, dt):
            return T_old + dTdt(T_gas, T_old)*dt

        def dTdt(gas_temp, particle_temp):
            T4diff = (particle_temp**4.0 - self.T_wall**4.0)*self.sigma*self.epsilon
            h = self.Nu*self.lambda_g(gas_temp)/self.d
            Tdiff = (particle_temp - gas_temp)
            a = -3.0/(self.cp*self.rho*self.d/2.0)
            return  a*(T4diff + h*Tdiff)

        Temps, Times = [start_temp], [0]
        for i in range(int(t_end/dt)):
            time_ = dt*(i+1) # current time
            T = np.interp(time_, time, t_gas) # interpolate temperature
            start_temp = updateTg(start_temp, T, dt) # update temperature
            Temps.append(start_temp)
            Times.append(time_)
        return Times, Temps

    def particle_response_time(self, cp, rho, d, T_gas, lambda_g):
        """ compute particle response time based on
            Formula 1.93b Page 44 from PARTICLES, DROPS AND BUBBLES:
            FLUID DYNAMICS AND NUMERICAL METHODS, E. Loth """

        return (cp*rho*d**2)/(12.0*lambda_g(T_gas))

    def rho_g(self, temp):
        """ p/rho  = R_s*T"""
        return 1.0 /(8.314*temp)

    def lambda_g(self, temp):
        """ compute the conductivity of dry air"""
        # http://www.nist.gov/data/PDFfiles/jpcrd283.pdf
        gamma = 25.98e-3 # [W/mK]
        c1,c2,c3,c4,c5,c6,c7 = [0.2395, 0.0064, 1.0, -1.9261,
                                2.0038, -1.0755, 0.2294]
        d1,d2,d3,d4,d5 = [0.4022, 0.3566, -0.1631, 0.1380,
                          -0.0201]
        T = temp/132.5
        r = self.rho_g(temp)/314.3
        return (gamma * (c1*T + c2*T**0.5 + c3
                        + c4*T**(-1.0) + c5*T**(-2.0)
                        + c6*T**(-3.0) + c7*T**(-4.0)
                        + d1*r + d2*r**2.0 + d3*r**3.0
                        + d4*r**4.0 + d5*r**4.0))
>>>>>>> 7ee41ebb

class Model(object):
    """ Parent class of the children ConstantRateModel,
        the three Arrhenius Models (notations) and the Kobayashi models.

        Parameter:
                name      = model name e.g constantRate
                parameter = initial parameter which are adapted during
                            optimisation
                species   = Name of the modeled species
                runs      = preProc results as list

        TimeVectorToInterplt allows the option to define the discrete time points,
        where to interpolate the results. If set to False (standard), then is are
        the outputed results equal the dt to solve the ODE. If set
        TimeVectorToInterplt=[t0,t1,t2,t3,t4] (t: floats) then is the
        yields result returned at method calcMass the yields at [t0,t1,t2,t3,t4],
        linear interploated. """

    def __init__(self, name, parameter, parameterBounds, inputs,
                 species, calcMass, recalcMass, runs=False, constDt=False):
        print "Initialised {} Model".format(name)
        self.name = name
        self.initialParameter = parameter
        self.parameter = parameter
        self.parameterBounds = parameterBounds
        self.species = species
        self.constDt = constDt
        self.calcMass = calcMass
        self.finalYield = 1.0
        self.runs = (runs if runs else [])
        self.postGeneticOpt = True
        self.recalcMass = recalcMass
        self.inputs = inputs
        self._error = None

<<<<<<< HEAD
    def printOptimalResults(self, opt_string, opt_value, opt_parameters):
        print('{} \nF(x) = {:e}'.format(opt_string, opt_value))
        print(''.join('{}\t{}\t{:f}\n'.format(i, self.paramNames[i], xi) for i, xi in enumerate(opt_parameters)))

    def fit(self, delta=0.05, finalOpt=True, **kwargs):
        # print 'initial parameter: ' + str(self.initialParameter)
        # do a rough estimation step first

        def check_limits(x, bounds):
            """ check if the optimized solution lies on the boundary limits
            :param x:
            :param bounds:
            :return: """
            check = []
            for i, xi in enumerate(x):
                check.extend([xi <= bounds[i][0], xi >= bounds[i][1]])
            if any(check):
                print('WARNING: optimal solution lies in the bounds\nTry to increase the boundling limits!')
                print('var\tmin\topt\tmax')
                print(
                ''.join('{:d}\t{:f}\t{:f}\t{:f}\n'.format(i, bounds[i][0], xi, bounds[i][1]) for i, xi in enumerate(x)))
            return None
        print 'preliminary optimisation: ' + self.species
        delta = delta
        # delta = 0.25
        optimization_mode = self.inputs['FitMethod'].split('+')
        if len(optimization_mode) == 2:
            if optimization_mode[0] == 'brute':
                print "Start brute force optimization..."
                from scipy.optimize import brute
                delta = self.inputs['bruteSettings']['delta']
                preOptimizedParameter = brute(
                    func=self.error_func,
                    ranges=self.parameterBounds,
                    finish=None,
                    Ns=int(1 / delta))
                opt_value = self.error_func(preOptimizedParameter)
                self.printOptimalResults('Brute force optimization', opt_value, preOptimizedParameter)
                check_limits(preOptimizedParameter, self.parameterBounds)
                # TODO MV: to limit the minimization with the constrains from
                # the brute search step it might be too limiting
                postOptBounds = [(optParam * (1.0 - delta), optParam * (1.0 + delta))
                                 for optParam in preOptimizedParameter]
                self.parameter = preOptimizedParameter
            elif optimization_mode[0] == 'evolve':
                print('Start Evolve GA optimization...')
                preOptimizedParameter = self.geneticOpt()
                opt_value = self.error_func(preOptimizedParameter)
                self.printOptimalResults('GA evolve optimization', opt_value, preOptimizedParameter)
                # TODO add name of variable in the print
                check_limits(preOptimizedParameter, self.parameterBounds)
                postOptBounds = self.parameterBounds
        else:
            postOptBounds = self.parameterBounds
            preOptimizedParameter = self.parameter

        # minimize with fmin
        from scipy.optimize import minimize
        if not finalOpt:
            return self
        print 'Start fmin optimization...'
        optimizedParameter = minimize(
            fun=self.error_func,
            x0=preOptimizedParameter,
            bounds=postOptBounds,
            **kwargs
        )
        self.printOptimalResults('Fmin optimization', optimizedParameter.fun, optimizedParameter.x)
        check_limits(optimizedParameter.x, postOptBounds)
        if not optimizedParameter.success:
            print ("WARNING final optimisation failed\nStatus: ",
                   optimizedParameter.status,
                   "using preliminary optimisation results")
            if optimizedParameter.fun < opt_value:
                self.parameter = optimizedParameter.x
            else:
                self.parameter = preOptimizedParameter
        else:
            self.parameter = optimizedParameter.x
=======
    def plot_yield(self, axis="time"):
        f, ax = plt.subplots(1, 2)
        f.set_figwidth(15)
        cols = plt.rcParams['axes.color_cycle']
        for col, (runNr, run) in zip(cols, self.runs.iteritems()):
            modelYield = self.fittedYield(run)
            modelRate = self.fittedRate(run)
            targetYield = run[self.species]
            ax[0].plot(run[axis], targetYield, ls='--', label=run.solver, color=col)
            ax[0].plot(run[axis], modelYield, label=self.name, color=col )
            ax[1].plot(run[axis], run.rate(self.species), ls='--', label=run.solver, color=col)
            ax[1].plot(run[axis], modelRate, label=self.name, color=col)
        xlabel = 'Time [s]' if axis=="time" else 'Temp [K]'
        ylabels = ['Yield [kg/kg_daf]', 'Yield Rate [kg/kg_daf/s]']
        for a, ylabel in zip(ax, ylabels):
            a.get_yaxis().get_label().set_text(ylabel)
            a.get_xaxis().get_label().set_text(xlabel)
        plt.legend()
        return f, ax

    def fit(self, **kwargs):
        # print 'initial parameter: ' + str(self.initialParameter)
        # do a rough estimation step first
        from scipy.optimize import brute
        import time
        print 'preliminary optimisation: ' + self.species
        nThreads = kwargs.get('splits', 1)
        delta = kwargs.get('delta', 0.05)*nThreads # delta per Thread
        bounds = self.parameterBounds
        def preOpt(bounds):
            print "bounds ", bounds , " delta ", delta
            return brute(
                func=self.error_func,
                ranges=bounds,
                finish=None,
                full_output=True,
                Ns=int(1/delta))
        lower = lambda l, u: np.linspace(l, u-((u-l)/float(nThreads)), nThreads)
        upper = lambda l, u: np.linspace(l+((u-l)/float(nThreads)), u, nThreads)
        lowerupper = lambda l1, u1: (lower(l1, u1).tolist(), upper(l1, u1).tolist())
        for _ in range(kwargs.get('preOptRefinements', 1)):
            boundsP = [lowerupper(l, u) for l, u in bounds]
            boundsP = list(product(*boundsP)) if nThreads > 1 else bounds
            start_time = time.time()
            if nThreads > 1:
                optParams = parmap(preOpt, boundsP)
                smallest = np.inf
                choosenParams = None
                for i, opt in enumerate(optParams):
                    if opt[1] < smallest:
                        smallest =  opt[1]
                        choosenParams = opt[0]
            else:
                optParams = preOpt(boundsP)
                choosenParams, smallest  = optParams[0:2]
            print "--- run {} params {} error {} {}s seconds ---".format(
                    _, str(choosenParams), smallest, (time.time() - start_time))
            n = kwargs.get('narrowing', 0.75)
            bounds = [(param*(1.0-delta*n**_), param*(1.0+delta*n**_)) for param in choosenParams]
            self.parameter = choosenParams
            if kwargs.get('plot'):
                self.plot_yield()
>>>>>>> 7ee41ebb
        return self

    def fittedYield(self, run):
        # NOTE needs fit to be run before, probably
        # some checking
        optParams = self.parameter
        return self.recalcMass(optParams, run=run)

    def fittedRate(self, run):
        """ returns the release rate of the species """
        import numpy as np
        species = self.fittedYield(run)
        time = run["time"]
        dt = np.diff(time)
        dt = np.append(time[0], dt)
        return np.gradient(species, dt)

    def updateParameter(self, parameter):
        self.parameter = parameter
        return self

    def computeTimeDerivative(self, mass, deltaT=False, times=False):
        """ Return time derivatives for a given deltat array
            and a mass array """
        from numpy import gradient
        if deltaT:
            return gradient(mass, deltat)
        else:
            return False  # FIXME gradient(np.array([mass,times]))

    def calcRate(self, preProcResult, time, temp, species):
        """ computes actual release reates for a given species
            by a time array and temperature array

            the preProcResults are used for initial values """
<<<<<<< HEAD
        # TODO GO can time be taken from preProcResult?
=======
            #TODO GO can time be taken from preProcResult?
>>>>>>> 7ee41ebb

        mass = self.calcMass(preProcResult, time, temp, species)
        return self.computeTimeDerivative(mass, times=time)

    def geneticOpt(self):
        from pyevolve import G1DList, GSimpleGA, Selectors
        from pyevolve import Initializators, Mutators, Consts, DBAdapters
        # define genome
        genome = G1DList.G1DList(len(self.parameter))
        genome.setParams(rangemin=0.0, rangemax=1.0)
        genome.initializator.set(Initializators.G1DListInitializatorReal)
        genome.mutator.set(Mutators.G1DListMutatorRealRange)
        # The evaluator function (objective function)
        genome.evaluator.set(self.error_funcGA)
        # Genetic Algorithm Instance
        ga = GSimpleGA.GSimpleGA(genome)
        ga.setMinimax(Consts.minimaxType["minimize"])
        # set the population size
        ga.setPopulationSize(self.inputs['evolveSettings']['nPopulation'])  # FIXME
        # set the number of generation
        ga.setGenerations(self.inputs['evolveSettings']['nGenerations'])  # FIXME
        # Set the Roulette Wheel selector method,
        # the number of generations and the termination criteria
        ga.selector.set(Selectors.GRouletteWheel)
        ga.terminationCriteria.set(GSimpleGA.ConvergenceCriteria)
        sqlite_adapter = DBAdapters.DBSQLite(identify="GA", resetDB=True)
        ga.setDBAdapter(sqlite_adapter)
        # Do the evolution, with stats dump, frequency of 20 generations
        ga.evolve(freq_stats=1)
        # Gets the best individual
        best = ga.bestIndividual()
        # selects the bestiniviual
        return self.dimensionalParameters(best)

    def nonDimensionalParameters(self, parameters):
        """
        convert dimensional parameters to non dimensional form
        fof GA.
        xnd = (x-min(x))/(min(x)-max(x))
        :param parameters: dimensional parameter
        :return: list non dimensional parameter
        """
        return [(parameters[i] - self.parameterBounds[i][0]) /
                (self.parameterBounds[i][1] - self.parameterBounds[i][1])
                for i, _ in enumerate(parameters)]

    def dimensionalParameters(self, nonDimensionalParameters):
        """
        convert non-dimensional parameters to dimensional form
        after GA
        xnd = (x-min(x))/(min(x)-max(x))
        x = min(x) + (max(x) - min(x))*xnd
        :param nonDimensionalParameters: non dimensional parameter used in GA
        :return: list dimensional parameter
        """
        return [self.parameterBounds[i][0] +
                (self.parameterBounds[i][1] - self.parameterBounds[i][0]) * nonDimensionalParameters[i]
                for i, _ in enumerate(nonDimensionalParameters)]

    def error_funcGA(self, nonDimensionalParameters, func="cummulative", weightMass=1.0, weightRate=0.0):
        # converto to dimensional parameters
        parameters = self.dimensionalParameters(nonDimensionalParameters)
        return self.error_func(parameters)

    @classmethod
    def yieldDelta(cls, mass):
        return max(mass) - min(mass)

    def ErrorYield(self, preProcResult, Species):
        """ Returns the absolute deviation per point between the fitted
            pyrolysis model and the original preprocessor yield """
        # TODO GO: why only take some arrays from preProcResults
        pass

    def ErrorRate(self, preProcResult, species):
        """ Returns the absolute deviation per point between
            the fitted and the original rate curve. """
        pass

    def _mkInterpolatedRes(self, InputVecYields, Time):
        """ Generates the result vector. Outputs the result vector at the
            corresponding time steps corresponding to the imported time at
            method calcMass. Requiered for Pc Coal Lab (only few reported
            points). """
        # t for for interplt, t_points, y_points
        return np.interp(Time, self.constDtVec, InputVecYields)

    def setDt4Intergrate(self, constantDt):
        """ constantDt allows the option to define numerical time step to solve the ODE.

        The outputted results ever equal the imported time list
        (when applying method calcMass Time = [t0,t1,t2,t3,t4]. If these time steps
        are too large, then is this defined dt used to solve the ODE and the results
        are linear interploated that way that they correspond to the imported time
        vector. To reset it, just set constantDt to False. """

        if constantDt is not False:
            self.constDt = float(constantDt)

    def _mkDt4Integrate(self, Time):
        """ Time is the original time vector calculated by exact model, e.g. CPD.
            This class generates the internal dt vector if the dt defined by the
            user file is too large. A time step must be defined in Method
            setDt4Intergrate before. """

        if self.constDt is not False:
            self.constDtVec = np.arange(Time[0], Time[-1], self.constDt)

        self.func = func

    def error_func(self, parameter, func="cummulative", weightMass=1.0, weightRate=0.0):
        """ Function for the optimizer, computes model error as a function
            of the input parameter

            Arguments:
            ---------
                    parameter: input parameter for the model e.g.:
                               pre-exp factor and tinit for const rate
                    func:      name of the function for evaluating the
                               error e.g. cummulative, or perpoint
        """
        # collect errors of individual runs
        func = Model.cumulative_error
        ret = [self.errorPerRun(parameter, run, func, weightMass, weightRate)
               for run in self.runs.values()]

<<<<<<< HEAD
        # If we have a simple scalar list just sum the errors
        # else we component wise sum the error and return a vector
        # of errors per point
        self.error = (sum(ret) if type(ret[0]) != list else map(np.add, ret))
        # print parameter, self.error
=======
        # We simply sum up the individual error per run
        self.error = sum(ret)
>>>>>>> 7ee41ebb
        return self.error

    def errorPerRun(self, parameter, run, func, weightMass, weightRate):
        """ Evaluate the error per run compared to pre comp

            Computation of the error is based on given function func,
            since we either want a the global error or the error per point
            for least squares """

        times = run['time']
        targetMass = run[self.species]
        targetRate = run[self.species]  # FIXME
        modeledMass = self.calcMass(parameter, 0.0, times, run.interpolate('temp'))
        modeledRate = self.computeTimeDerivative(modeledMass, times=times)
        dt = False
        # normalisation factor

        def norm(weight, target):
            return weight / np.power(Model.yieldDelta(target), 2.0)

        normMass = norm(weightMass, targetMass)
        normRate = norm(weightRate, targetRate)
        return func(targetRate, modeledRate,
                    targetMass, modeledMass,
                    normRate, normMass, dt)

    @classmethod
    def perPointError(cls, tr, mr, tm, mm, nr, nm, dt):
        ErrorRate = Model.modelErrorSquared(tr, mr) * dt
        ErrorMass = Model.modelErrorSquared(tm, mm) * dt
        return (ErrorMass * nm + ErrorRate * nr) * self.scaleFactor * dt

    @classmethod
    def cumulative_error(cls, tr, mr, tm, mm, nr, nm, dt):
        """ Parameter tr: target rate
                      mr: model rate
                      tm: target mass
                      mm: model mass
                      nr: weight paramater rate
                      nm: weight parameter mass """

        ErrorMass = Model.totModelErrorAbsPerc(tm, mm)
        ErrorRate = Model.totModelErrorAbsPerc(tr, mr)
        return ErrorMass * nm + ErrorRate * nr

    @classmethod
    def modelErrori(cls, target, model):
        """ compute the deviation between modeled values and the target values
            from the pre processor """
        return abs(target - model)

    @classmethod
    def modelErrorSquared(cls, target, model):
        """ compute the deviation between modeled values and the target values
            from the pre processor """
        return np.power(target - model, 2.0)

    @classmethod
    def modelErrorAbs(cls, target, model):
        """ compute the deviation between modeled values and the target values
            from the pre processor """
        return np.abs(target - model)

    @classmethod
    def totModelErrorAbsPerc(cls, target, model):
        return np.sum(Model.modelErrorAbs(target, model)) / len(target)

    @classmethod
    def summedModelError(cls, target, model):
        return np.sum(Model.modelError(target, model))

    @classmethod
    def totModelErrorSquaredPerc(cls, target, model):
        return np.sum(Model.modelErrorSquared(target, model)) / len(target)


################ children classes ####################

class constantRate(Model):
    """ The model calculating the mass
        with m(t)  =  m_s0+(m_s0-m_s,e)*exp(-k*(t-t_start))
             dm/dt = -k*(m-m_s,e).
        The Parameter to optimize are k and t_start. """

    def __init__(self, inputs, runs, species):
        self.paramNames = ['k', 'tstart', 'finalYield']
        parameter = [inputs['constantRate'][paramName] for paramName in self.paramNames]
        paramBounds = [inputs['constantRate'].get(paramName + "Bounds", (None, None))
                       for paramName in self.paramNames]
        Model.__init__(self, "ConstantRate", parameter, paramBounds, inputs,
                       species, self.calcMassConstRate, self.recalcMass, runs)

    # def __repr__(self):
    #     return  "Const Rate k {} tstart {}".format(self.k, self.start_time)

    def recalcMass(self, parameter, time, temp):
        """ recalculate mass release after updateParameter

            reuses init_mass, time and temp from previous
            computation, needed for genetic algorithm
            since we only get the best parameters back
            and need to adjust the model """
        return self.calcMassConstRate(parameter, init_mass=None, time=time)

    def calcMassConstRate(self, parameter, init_mass, time, temp=False):
        """ Computes the released mass over time

            Inputs:
                parameter: array of parameter e.g [k, tstart, finalYield]
                init_mass: not implemented
                time: array of time values from the preproc

            NOTE: the function doesnt implicitly modifiy state of the
                  constantRate Model, to modify the released mass
                  use instance.mass = calcMassConstRate(...) """
        # TODO better use a classmethod?
        k = parameter[0]
        start_time = parameter[1]
        final_yield = parameter[2]

        # we care only about time value
        # starting at start time
        time_ = time - start_time

        # NOTE dont compute values for negative times
        # the yield should be zero anyways
        time_ = time_.clip(0)

        # the yield still retained in the coal
        # this should converge to zero at large
        # time
        retained_mass = final_yield * np.exp(-k * time_)
        released_mass = final_yield - retained_mass

        # if we are interested in the solid mass
        # TODO GO what is this solid thing going on here
        if False:  # species == 'Solid':
            released_mass += solid_mass * np.exp(-k * time)

        # why choosing between released or solid mass
        # start_time is small then time
        # released_mass = np.where(time > self.start_time, released_mass, solid_mass)
        if self.constDt is False:  # TODO GO shouldnt interpolation be used for var dt?
            # print "modeled_mass " + str(released_mass)
            return released_mass
        else:  # returns the short, interpolated list (e.g. for PCCL)
            return self._mkInterpolatedRes(released_mass, time)

    @property
    def k(self):
        return self.parameter[0]

    @property
    def start_time(self):
        return self.parameter[1]


class arrheniusRate(Model):
    """ The Arrhenius model in the standart notation:
            dm/dt=A*(T**b)*exp(-E/T)*(m_s-m)
        with the parameters a,b,E to optimize. """

    def __init__(self, inputs, runs, species):
        self.paramNames = ['preExp', 'activationEnergy']
        parameter = [inputs['arrheniusRate'][paramName] for paramName in self.paramNames]
        paramBounds = [inputs['arrheniusRate'].get(paramName + "Bounds", (None, None))
                       for paramName in self.paramNames]
        Model.__init__(self, "ArrheniusRate", parameter, paramBounds, inputs,
<<<<<<< HEAD
                       species, self.calcMassArrhenius, self.recalcMassArrhenius, runs=runs)
        # define parameters
=======
            species, self.calcMassArrhenius, self.recalcMassPerRunArrhenius, runs=runs)
>>>>>>> 7ee41ebb
        self.updateParameter(self.parameter)
        # FIXME this assumes that the final yield is run independent
        sel_run = runs.keys()[0]  # FIXME
        self.final_yield = runs[sel_run][species][-1]  # FIXME
        self.lowerT = inputs['arrheniusRate'].get('lowerDevolTemp', False)

    def updateParameter(self, parameter):
        self.A = parameter[0]
        self.E = parameter[1]
        return self


    def recalcMassArrhenius(self, parameter, time):
        print "!! Warning dont use recalcMass, use recalcMassPerRun"
        return self.calcMassArrhenius(parameter, init_mass=0.0, time=time, temp=self.temp)

<<<<<<< HEAD
=======
    def recalcMassPerRunArrhenius(self, parameter, run):
        return self.calcMassArrhenius(parameter, init_mass=0.0, time=run['time'], temp=run.interpolate('temp'))
>>>>>>> 7ee41ebb

    def calcMassArrhenius(self, parameter, init_mass, time, temp):
        """ Outputs the mass(t) using the model specific equation.
            dm/dt=A*(T**0)*exp(-E/T)*(m_s-m) """
        # TODO replace Ta by E

        A, E = parameter[0], parameter[1]

        def dmdt(m, t):
            T = temp(t)  # so temp is a function that takes t and returns T

            if self.lowerT and T < self.lowerT:
                return 0.0
            dm = self.final_yield - m  # finalYield
            exp = np.exp(-E / T)
            if exp == np.inf:
                print """Warning overflow in the exponential
                      term detected, change parameter bounds
                      of the activation Temperature """
                return 0.0
            if False:
                dmdt_ = (-A * dm  # FIXME this doesnt make sense!
                         * np.power(T, beta)
                         * np.exp(-E / T)
                         )
            else:
                dmdt_ = (init_mass + A * dm * exp)
            # print "dmdt, t, m, dm, T ",  dmdt_, t, m, dm, T
            # sets values < 0 to 0.0, to avoid further problems
            return float(dmdt_)  # np.where(dmdt_ > 1e-64, dmdt_, 0.0)

        m_out = sp.integrate.odeint(func=dmdt, y0=0.0, t=time)
        m_out = m_out[:, 0]
        if self.constDt is False:  # TODO GO shouldnt interpolation be used for var dt?
            # print "modeled_mass " + str(released_mass)
            return m_out
        else:  # returns the short, interpolated list (e.g. for PCCL)
            return self._mkInterpolatedRes(m_out, time)

<<<<<<< HEAD

class C2SM(Model):
    """
    The C2SM Kobayashi model
    note that the optimization uses the log values of A1 and A2
    """

    def __init__(self, inputs, runs, species):
        self.paramNames = ['alpha1', 'A1', 'E1', 'alpha2', 'A2', 'E2']
        parameter = [inputs['C2SM'][paramName] for paramName in self.paramNames]
        paramBounds = [inputs['C2SM'].get(paramName + "Bounds", (None, None))
                       for paramName in self.paramNames]
        # modify parameters 1 and 4 to log
        for i in [1,4]:
            parameter[i] = np.log(parameter[i])
            paramBounds[i] = [np.log(par) for par in paramBounds[i]]
            self.paramNames[i] = 'log'+self.paramNames[i]
        Model.__init__(self, "C2SM", parameter, paramBounds, inputs,
                       species, self.calcMassC2SM, self.recalcMassC2SM, runs=runs)
        sel_run = runs.keys()[0]  # FIXME
        # self.final_yield = runs[sel_run][species][-1] # FIXME
        # self.temp = runs[sel_run].interpolate('temp')

    def recalcMassC2SM(self, parameter, time):
        return self.calcMassC2SM(parameter, init_mass=0.0, time=time, temp=self.temp)

    # def calcMassC2SM(self,parameter, init_mass, time, temp):
    #    return 0.0

    def calcMassC2SM(self, parameter, init_mass, time, temp):

        def dmdt(m, t):
            """
             the function calculate the following yields
             ds/dt = - (k1 + k2) s ! raw coal fraction consumption
             dy/dt = (alpha1 * k1 + alpha2 * k2) * s ! volatile products

             y + s + c = 1
             :param m: = [s, y]
             :param t: time
             :return:
             """
            s = m[0]
            y = m[1]
            alpha1 = parameter[0]
            A1 = np.exp(parameter[1])
            E1 = parameter[2]
            alpha2 = parameter[3]
            A2 = np.exp(parameter[4])
            E2 = parameter[5]
            T = temp(t)  # so temp is a function that takes t and returns T
            exp1 = np.exp(-E1 / T)
            exp2 = np.exp(-E2 / T)
            if exp1 == np.inf or exp2 == np.inf:
                print """Warning overflow in the exponential
                       term detected, change parameter bounds
                       of the activation Temperature """
                return 0.0
            k1 = A1 * exp1
            k2 = A2 * exp2
            dsdt = -(k1 + k2) * s
            dydt = (alpha1 * k1 + alpha2 * k2) * s
            return [dsdt, dydt]
            #

        m_out = sp.integrate.odeint(func=dmdt, y0=[1.0, 0.0], t=time)
        m_out = m_out[:, 1]  # return only the volatile yield y
        if self.constDt is False:  # TODO GO shouldnt interpolation be used for var dt?
            # print "modeled_mass " + str(released_mass)
            return m_out
        else:  # returns the short, interpolated list (e.g. for PCCL)
            return self._mkInterpolatedRes(m_out, time)

# class Kobayashi(Model):
#     """ Calculates the devolatilization reaction using the Kobayashi model.
#         The Arrhenius equation inside are in the standard notation. """
#
#     def __init__(self,InitialParameterVector):
#         print 'Kobayashi Model initialized'
#         self._modelName = 'Kobayashi'
#         self._ParamVector=InitialParameterVector
#         self.ODE_hmax=1.e-2
#         self.constDt = False # if set to false, the numerical time step corresponding to the outputted by the dtailled model (e.g CPD) is used; define a value to use instead this
#
#     def calcMass(self,preProcResult,time,T,Name):
#         """ Outputs the mass(t) using the model specific equation.
#             The input Vector is [A1, E1, A2, E2, alpha1, alpha2] """
#         # question whether the dt from DetailledModel result file or
#         # from a constant dt should be used
#         if self.constDt == False: # dt for integrate = dt from DM result file
#             timeInt = time
#         else: #if dt in DM results file has too large dt
#             self._mkDt4Integrate(time)
#             timeInt = self.constDtVec
#         self.preProcResult=preProcResult
#         timeInt=np.delete(timeInt,0)
#         self.__Integral=0.0
#         tList=[0.0]
#         k1k2=[0.0]
#         ParamVec=self.ParamVector()
#         #
#         def dmdt(m,t):
#             k1=ParamVec[0]*np.exp(-ParamVec[1]/(T(t)))
#             k2=ParamVec[2]*np.exp(-ParamVec[3]/(T(t)))
#             tList.append(t)
#             k1k2.append(k1+k2)
#             self.__Integral+=0.5*(tList[-1]-tList[-2])*(k1k2[-1]+k1k2[-2])
#             dmdt_out = ( (ParamVec[4]*k1+ParamVec[5]*k2)*np.exp(-self.__Integral) )
#             dmdt_out=np.where(abs(dmdt_out)>1.e-300,dmdt_out,0.0) #sets values<0 =0.0, otherwise it will further cause problem(nan)
#             return dmdt_out
#         InitialCondition=[0]
#         m_out=sp.integrate.odeint(dmdt,InitialCondition,timeInt,atol=1.e-5,rtol=1.e-4,hmax=1.e-2)
#         m_out=m_out[:,0]
#         m_out=np.insert(m_out,0,0.0)
#         if self.constDt == False:
#             if (ParamVec[0]<0 or ParamVec[1]<0 or ParamVec[2]<0 or
#                 ParamVec[3]<0 or ParamVec[4]<0 or ParamVec[5]>1):
#                 m_out[:]=float('inf')
#                 return m_out
#             else:
#                 return m_out
#         else: #returns the short, interpolated list (e.g. for PCCL)
#             return self._mkInterpolatedRes(m_out,time)
#
#
# class KobayashiPCCL(Model):
#     """ Calculates the devolatilization reaction using the Kobayashi model.
#         The Arrhenius equation inside are in the standard notation. The fitting
#         parameter are as in PCCL A1, A2, E1, alpha1. TimeVectorToInterplt
#         allows the option to define the discrete time points, where to
#         interpolate the results. If set to False (standard), then is are the
#         outputted results equal the dt to solve the ODE. """
#
#     def __init__(self,InitialParameterVector):
#         print 'Kobayashi Model initialized'
#         self._modelName = 'KobayashiPCCL'
#         self._ParamVector=InitialParameterVector
#         self.ODE_hmax=1.e-2
#         self.constDt = False # if set to false, the numerical time step corresponding to the outputted by the dtailled model (e.g CPD) is used; define a value to use instead this
#
#     def calcMass(self,preProcResult,time,T,Name):
#         """ Outputs the mass(t) using the model specific equation. """
#         # question whether the dt from DetailledModel result file or from a constant dt should be used
#         if self.constDt == False: # dt for integrate = dt from DM result file
#             timeInt = time
#         else: #if dt in DM results file has too large dt
#             self._mkDt4Integrate(time)
#             timeInt = self.constDtVec
#         self.preProcResult=preProcResult
#         timeInt=np.delete(timeInt,0)
#         self.__Integral=0.0
#         tList=[0.0]
#         k1k2=[0.0]
#         ParamVec=self.ParamVector()
#         #
#         def dmdt(m,t):
#             k1=ParamVec[0]*np.exp(-ParamVec[2]/(T(t)))
#             k2=ParamVec[1]*np.exp(-(ParamVec[2]+self.__E2diff)/(T(t)))
#             tList.append(t)
#             k1k2.append(k1+k2)
#             self.__Integral+=0.5*(tList[-1]-tList[-2])*(k1k2[-1]+k1k2[-2])
#             dmdt_out = ( (ParamVec[3]*k1+self.__alpha2*k2)*np.exp(-self.__Integral) )
#             dmdt_out=np.where(abs(dmdt_out)>1.e-300,dmdt_out,0.0) #sets values<0 =0.0, otherwise it will further cause problem(nan)
#             return dmdt_out
#         InitialCondition=[0]
#         m_out=sp.integrate.odeint(dmdt,InitialCondition,timeInt,atol=1.e-5,rtol=1.e-4,hmax=1.e-2)
#         m_out=m_out[:,0]
#         m_out=np.insert(m_out,0,0.0)
#         if self.constDt == False:
#             if (ParamVec[0]<0 or ParamVec[1]<0 or ParamVec[2]<0 or ParamVec[3]<0):
#                 m_out[:]=float('inf')
#                 return m_out
#             else:
#                 return m_out
#         else: #returns the short, interpolated list (e.g. for PCCL)
#             return self._mkInterpolatedRes(m_out,time)
#
#
#     def ConvertKinFactors(self,ParameterVector):
#         """ Outputs the Arrhenius equation factors in the shape
#             [A1, E1, A2, E2]. Here where the real Arrhenius model
#             is in use only a dummy function. """
#
#         P=self.ParamVector()
#         return [P[0],P[1],P[2],P[3]]
#
#     def setKobWeights(self,alpha2):
#         """ Sets the two Kobayashi weights alpha2. """
#         self.__alpha2=alpha2
#
#     def KobWeights(self):
#         """ Returns the two Kobayashi weights alpha2. """
#         return self.__alpha2
#
#     def setE2Diff(self,DifferenceE1E2):
#         """ Sets the dE in E2=E1+dE. """
#         self.__E2diff=DifferenceE1E2
#
#     def E2Diff(self):
#         """Returns the dE in E2=E1+dE."""
#         return self.__E2diff
#
# class KobayashiA2(Model):
#     """ Calculates the devolatilization reaction using the Kobayashi model.
#         The Arrhenius equation inside are in the secend alternative notation
#         (see class ArrheniusModelAlternativeNotation2). """
#
#     def __init__(self,InitialParameterVector):
#         print 'Kobayashi Model initialized'
#         self._ParamVector=InitialParameterVector
#         self.ODE_hmax=1.e-2
#         self.constDt = False # if set to false, the numerical time step corresponding to the outputted by the dtailled model (e.g CPD) is used; define a value to use instead this
#
#     def calcMass(self,preProcResult,time,T,Name):
#         """ Outputs the mass(t) using the model specific equation. """
#         # question whether the dt from DetailledModel result file or from a constant dt should be used
#         if self.constDt == False: # dt for integrate = dt from DM result file
#             timeInt = time
#         else: #if dt in DM results file has too large dt
#             self._mkDt4Integrate(time)
#             timeInt = self.constDtVec
#         self.preProcResult=preProcResult
#         T_general=preProcResult.Rate('Temp')
#         self.T_min=min(T_general)
#         self.T_max=max(T_general)
#         self.c=1./(1./self.T_max-1./self.T_min)
#         #alpha has to be greater equal zero:
#         absoluteTolerance = 1.0e-8
#         relativeTolerance = 1.0e-6
#         self.tList=[0.0]
#         #deletes to solve trapezian rule:
#         timeInt=np.delete(timeInt,0)
#         self.Integral=0.0
#         self.k1k2=[0.0]
#         ParamVec=self.ParamVector()
#         u=preProcResult.Yield(Name)
#         #
#         def dmdt(m,t):
#             k1=np.exp( self.c*( ParamVec[0]*(1./T(t)-1./self.T_min) - ParamVec[1]*(1./T(t)-1./self.T_max) ) )
#             k2=np.exp( self.c*( ParamVec[2]*(1./T(t)-1./self.T_min) - ParamVec[3]*(1./T(t)-1./self.T_max) ) )
#             self.tList.append(t)
#             self.k1k2.append(k1+k2)
#             self.Integral+=0.5*(self.tList[-1]-self.tList[-2])*(self.k1k2[-1]+self.k1k2[-2])
#             dmdt_out = ( (self.__alpha1*k1+self.__alpha2*k2)*np.exp(-self.Integral) )
#             dmdt_out=np.where(abs(dmdt_out)>1.e-300,dmdt_out,0.0) #sets values<0 =0.0, otherwise it will further cause problem(nan)
#             return dmdt_out
#         InitialCondition=[u[0]]
#         m_out=sp.integrate.odeint(dmdt,InitialCondition,timeInt,atol=absoluteTolerance,rtol=relativeTolerance,hmax=self.ODE_hmax)
#         m_out=m_out[:,0]
#         m_out=np.insert(m_out,0,0.0)
#         if self.constDt == False:
#             return m_out
#         else: #returns the short, interpolated list (e.g. for PCCL)
#             return self._mkInterpolatedRes(m_out,time)
#
#     def ConvertKinFactors(self,ParameterVector):
#         """ Converts the alternative notaion Arrhenius factors into the
#             standard Arrhenius factors and return them in the
#             shape [A1,E1], [A2,E2] """
#
#         A1=np.exp( -self.c*ParameterVector[0]/self.T_min + self.c*ParameterVector[1]/self.T_max )
#         E1=self.c*ParameterVector[1]-self.c*ParameterVector[0]
#         A2=np.exp( -self.c*ParameterVector[2]/self.T_min + self.c*ParameterVector[3]/self.T_max )
#         E2=self.c*ParameterVector[3]-self.c*ParameterVector[2]
#         return [A1,E1,A2,E2]
#
#     def setKobWeights(self,alpha1,alpha2):
#         """ Sets the two Kobayashi weights alpha1 and alpha2. """
#         self.__alpha1=alpha1
#         self.__alpha2=alpha2
#
#     def KobWeights(self):
#         """ Returns the two Kobayashi weights alpha1 and alpha2. """
#         return self.__alpha1, self.__alpha2
#
#
# class DAEM(Model):
#     """ Calculates the devolatilization reaction using the
#         Distributed Activation Energy Model. """
#     def __init__(self,InitialParameterVector):
#         print 'DAEM initialized'
#         self._modelName = 'DAEM'
#         self._ParamVector=InitialParameterVector
#         self.ODE_hmax=1.e-2
#         self.NrOfActivationEnergies=50
#         self.constDt = False # if set to false, the numerical time step corresponding to the outputted by the dtailled model (e.g CPD) is used; define a value to use instead this
#
#     def setNrOfActivationEnergies(self,NrOfE):
#         """ Define for how many activation energies of the range
#             of the whole distribution the integral shall be solved
#             (using Simpson Rule)."""
#         self.NrOfActivationEnergies=NrOfE
#
#     def NrOfActivationEnergies(self):
#         """ Returns the number of activation enrgies the integral shall
#             be solved for (using Simpson Rule). """
#         return self.NrOfActivationEnergies
#
#     def calcMass(self,preProcResult,time,T,Name):
#         """ Outputs the mass(t) using the model specific equation. """
#         self.E_List=np.arange(int(self._ParamVector[1]-3.*self._ParamVector[2]),int(self._ParamVector[1]+3.*self._ParamVector[2]),int((6.*self._ParamVector[2])/self.NrOfActivationEnergies)) #integration range E0 +- 3sigma, see [Cai 2008]
#         # question whether the dt from DetailledModel result file or from a constant dt should be used
#         if self.constDt == False: # dt for integrate = dt from DM result file
#             timeInt = time
#         else: #if dt in DM results file has too large dt
#             self._mkDt4Integrate(time)
#             timeInt = self.constDtVec
#         #Inner Integral Funktion
#         def II_dt(t,E_i):
#             return np.exp( -E_i/T(t) )
#         #outer Integral for one activation energy from t0 to tfinal
#         #stores all values of the inner Integrals (time,ActivationEnergy) in a 2D-Array
#         InnerInts=np.zeros([len(timeInt),len(self.E_List)])
#         CurrentInnerInt=np.zeros(len(timeInt))
#         for Ei in range(len(self.E_List)):
#             CurrentInnerInt[:]=II_dt(timeInt[:],self.E_List[Ei])
#             InnerInts[1:,Ei] = sp.integrate.cumtrapz(CurrentInnerInt,timeInt[:])
#         #
#         def OI_dE(EIndex,tIndex):
#             m = np.exp(-self._ParamVector[0]*InnerInts[tIndex,EIndex])*(1./(self._ParamVector[2]*(2.*np.pi)**0.5))*np.exp(-(self.E_List[EIndex]-self._ParamVector[1])**2/(2.*self._ParamVector[2]**2))
# #            print 'InnerInt',InnerInt,'mass',dm_dt
#             return m
#         m_out=np.zeros(np.shape(timeInt))
#         mE=np.zeros(np.shape(self.E_List))
#         for ti in range(len(timeInt)):
#             for Ei in range(len(self.E_List)):
#                 mE[Ei]=OI_dE(Ei,ti)
#             m_out[ti]=sp.integrate.simps(mE,self.E_List)
#         #descaling
#         m_out = self._ParamVector[3]*(1.-m_out)
#         if self.constDt == False:
#             return m_out
#         else: #returns the short, interpolated list (e.g. for PCCL)
#             return self._mkInterpolatedRes(m_out,time)
=======
class KobayashiN(Model):
    """ A test implementation of generalised Kobayashi with n-rates """

    def __init__(self, inputs, runs, species, numRates=2):
        from itertools import repeat, chain
        params = ['preExp', 'activationEnergy']
        self.paramNames  = []
        for i, (a,b) in enumerate(repeat(params, numRates)):
            self.paramNames.append(a+str(i))
            self.paramNames.append(b+str(i))

        parameter   = [[],[]]
        paramBounds = [inputs['KobayashiN'].get(paramName+"Bounds", (None, None))
                            for paramName in params for _ in range(numRates)]
        self.numRates = numRates
        Model.__init__(self, "KobayashiN", parameter, paramBounds, inputs,
            species, self.calcMass, self.recalcMassPerRun, runs=runs)
        self.updateParameter(self.parameter)
        # FIXME this assumes that the final yield is run independent
        sel_run = runs.keys()[0] # FIXME
        self.final_yield = runs[sel_run][species][-1] # FIXME
        self.lowerT = inputs['KobayashiN'].get('lowerDevolTemp', False)

    def updateParameter(self, parameter):
        self.A = parameter[:self.numRates]
        self.E = parameter[self.numRates:]
        return self

    def recalcMassPerRun(self, parameter, run):
        return self.calcMass(parameter, init_mass=0.0,
                time=run['time'], temp=run.interpolate('temp'))

    def calcMass(self, parameter, init_mass, time, temp):
        """ Outputs the mass(t) using the model specific equation.
            dm/dt=A*(T**0)*exp(-E/T)*(m_s-m) """
        # TODO replace Ta by E

        A, E = parameter[:self.numRates], parameter[self.numRates:]
        def dmdt(m, t):
            T = temp(t) # so temp is a function that takes t and returns T

            if self.lowerT and T < self.lowerT:
               return 0.0
            dm = self.final_yield - m # finalYield
            exp = sum([A_i * np.exp(-E_i/T)*dm for A_i, E_i in zip(A,E)])
            # if exp == np.inf:
            #     print """Warning overflow in the exponential
            #           term detected, change parameter bounds
            #           of the activation Temperature """
            #     return 0.0
            if False:
                dmdt_ = (-A * dm  #FIXME this doesnt make sense!
                          * np.power(T, beta)
                          * np.exp(-E/T)
                            )
            else:
                dmdt_ = (init_mass + exp)
            # print "dmdt, t, m, dm, T ",  dmdt_, t, m, dm, T
            # sets values < 0 to 0.0, to avoid further problems
            return float(dmdt_) #np.where(dmdt_ > 1e-64, dmdt_, 0.0)
        m_out = sp.integrate.odeint(func=dmdt, y0=0.0, t=time)
        m_out = m_out[:, 0]
        if self.constDt == False: # TODO GO shouldnt interpolation be used for var dt?
            #print "modeled_mass " + str(released_mass)
            return m_out
        else: #returns the short, interpolated list (e.g. for PCCL)
            return self._mkInterpolatedRes(m_out, time)
>>>>>>> 7ee41ebb
<|MERGE_RESOLUTION|>--- conflicted
+++ resolved
@@ -8,9 +8,6 @@
 import numpy as np
 import scipy as sp
 import scipy.integrate
-<<<<<<< HEAD
-
-=======
 import scipy.interpolate
 import platform
 import matplotlib.pyplot as plt
@@ -43,7 +40,6 @@
     [p.join() for p in proc]
 
     return [x for i,x in sorted(res)]
->>>>>>> 7ee41ebb
 
 class BalancedComposition(object):
     """ Class for compostion that ensures componenents sum up to a
@@ -55,14 +51,9 @@
 
         self.target = target
         self.basis = sum(inp.values())
-<<<<<<< HEAD
         scaling_factor = target / self.basis
         self.elems = {key: value * scaling_factor for key, value in inp.iteritems()}
-=======
-        scaling_factor = target/self.basis
-        self.elems = {key:value*scaling_factor
-                for key,value in inp.iteritems()}
->>>>>>> 7ee41ebb
+
 
     def __getitem__(self, item):
         """ """
@@ -108,8 +99,7 @@
     def iteritems(self):
         return self.elems.iteritems()
 
-<<<<<<< HEAD
-=======
+
 class ParticleHeatUp(object):
 
     def __init__(self, cp, rho, d, sigma, epsilon, T_wall, Nu=2.0):
@@ -168,7 +158,6 @@
                         + c6*T**(-3.0) + c7*T**(-4.0)
                         + d1*r + d2*r**2.0 + d3*r**3.0
                         + d4*r**4.0 + d5*r**4.0))
->>>>>>> 7ee41ebb
 
 class Model(object):
     """ Parent class of the children ConstantRateModel,
@@ -205,7 +194,6 @@
         self.inputs = inputs
         self._error = None
 
-<<<<<<< HEAD
     def printOptimalResults(self, opt_string, opt_value, opt_parameters):
         print('{} \nF(x) = {:e}'.format(opt_string, opt_value))
         print(''.join('{}\t{}\t{:f}\n'.format(i, self.paramNames[i], xi) for i, xi in enumerate(opt_parameters)))
@@ -285,7 +273,7 @@
                 self.parameter = preOptimizedParameter
         else:
             self.parameter = optimizedParameter.x
-=======
+
     def plot_yield(self, axis="time"):
         f, ax = plt.subplots(1, 2)
         f.set_figwidth(15)
@@ -306,50 +294,49 @@
         plt.legend()
         return f, ax
 
-    def fit(self, **kwargs):
-        # print 'initial parameter: ' + str(self.initialParameter)
-        # do a rough estimation step first
-        from scipy.optimize import brute
-        import time
-        print 'preliminary optimisation: ' + self.species
-        nThreads = kwargs.get('splits', 1)
-        delta = kwargs.get('delta', 0.05)*nThreads # delta per Thread
-        bounds = self.parameterBounds
-        def preOpt(bounds):
-            print "bounds ", bounds , " delta ", delta
-            return brute(
-                func=self.error_func,
-                ranges=bounds,
-                finish=None,
-                full_output=True,
-                Ns=int(1/delta))
-        lower = lambda l, u: np.linspace(l, u-((u-l)/float(nThreads)), nThreads)
-        upper = lambda l, u: np.linspace(l+((u-l)/float(nThreads)), u, nThreads)
-        lowerupper = lambda l1, u1: (lower(l1, u1).tolist(), upper(l1, u1).tolist())
-        for _ in range(kwargs.get('preOptRefinements', 1)):
-            boundsP = [lowerupper(l, u) for l, u in bounds]
-            boundsP = list(product(*boundsP)) if nThreads > 1 else bounds
-            start_time = time.time()
-            if nThreads > 1:
-                optParams = parmap(preOpt, boundsP)
-                smallest = np.inf
-                choosenParams = None
-                for i, opt in enumerate(optParams):
-                    if opt[1] < smallest:
-                        smallest =  opt[1]
-                        choosenParams = opt[0]
-            else:
-                optParams = preOpt(boundsP)
-                choosenParams, smallest  = optParams[0:2]
-            print "--- run {} params {} error {} {}s seconds ---".format(
-                    _, str(choosenParams), smallest, (time.time() - start_time))
-            n = kwargs.get('narrowing', 0.75)
-            bounds = [(param*(1.0-delta*n**_), param*(1.0+delta*n**_)) for param in choosenParams]
-            self.parameter = choosenParams
-            if kwargs.get('plot'):
-                self.plot_yield()
->>>>>>> 7ee41ebb
-        return self
+    # def fit(self, **kwargs):
+    #     # print 'initial parameter: ' + str(self.initialParameter)
+    #     # do a rough estimation step first
+    #     from scipy.optimize import brute
+    #     import time
+    #     print 'preliminary optimisation: ' + self.species
+    #     nThreads = kwargs.get('splits', 1)
+    #     delta = kwargs.get('delta', 0.05)*nThreads # delta per Thread
+    #     bounds = self.parameterBounds
+    #     def preOpt(bounds):
+    #         print "bounds ", bounds , " delta ", delta
+    #         return brute(
+    #             func=self.error_func,
+    #             ranges=bounds,
+    #             finish=None,
+    #             full_output=True,
+    #             Ns=int(1/delta))
+    #     lower = lambda l, u: np.linspace(l, u-((u-l)/float(nThreads)), nThreads)
+    #     upper = lambda l, u: np.linspace(l+((u-l)/float(nThreads)), u, nThreads)
+    #     lowerupper = lambda l1, u1: (lower(l1, u1).tolist(), upper(l1, u1).tolist())
+    #     for _ in range(kwargs.get('preOptRefinements', 1)):
+    #         boundsP = [lowerupper(l, u) for l, u in bounds]
+    #         boundsP = list(product(*boundsP)) if nThreads > 1 else bounds
+    #         start_time = time.time()
+    #         if nThreads > 1:
+    #             optParams = parmap(preOpt, boundsP)
+    #             smallest = np.inf
+    #             choosenParams = None
+    #             for i, opt in enumerate(optParams):
+    #                 if opt[1] < smallest:
+    #                     smallest =  opt[1]
+    #                     choosenParams = opt[0]
+    #         else:
+    #             optParams = preOpt(boundsP)
+    #             choosenParams, smallest  = optParams[0:2]
+    #         print "--- run {} params {} error {} {}s seconds ---".format(
+    #                 _, str(choosenParams), smallest, (time.time() - start_time))
+    #         n = kwargs.get('narrowing', 0.75)
+    #         bounds = [(param*(1.0-delta*n**_), param*(1.0+delta*n**_)) for param in choosenParams]
+    #         self.parameter = choosenParams
+    #         if kwargs.get('plot'):
+    #             self.plot_yield()
+    #     return self
 
     def fittedYield(self, run):
         # NOTE needs fit to be run before, probably
@@ -384,12 +371,6 @@
             by a time array and temperature array
 
             the preProcResults are used for initial values """
-<<<<<<< HEAD
-        # TODO GO can time be taken from preProcResult?
-=======
-            #TODO GO can time be taken from preProcResult?
->>>>>>> 7ee41ebb
-
         mass = self.calcMass(preProcResult, time, temp, species)
         return self.computeTimeDerivative(mass, times=time)
 
@@ -514,17 +495,8 @@
         func = Model.cumulative_error
         ret = [self.errorPerRun(parameter, run, func, weightMass, weightRate)
                for run in self.runs.values()]
-
-<<<<<<< HEAD
-        # If we have a simple scalar list just sum the errors
-        # else we component wise sum the error and return a vector
-        # of errors per point
-        self.error = (sum(ret) if type(ret[0]) != list else map(np.add, ret))
-        # print parameter, self.error
-=======
         # We simply sum up the individual error per run
         self.error = sum(ret)
->>>>>>> 7ee41ebb
         return self.error
 
     def errorPerRun(self, parameter, run, func, weightMass, weightRate):
@@ -693,12 +665,8 @@
         paramBounds = [inputs['arrheniusRate'].get(paramName + "Bounds", (None, None))
                        for paramName in self.paramNames]
         Model.__init__(self, "ArrheniusRate", parameter, paramBounds, inputs,
-<<<<<<< HEAD
                        species, self.calcMassArrhenius, self.recalcMassArrhenius, runs=runs)
-        # define parameters
-=======
-            species, self.calcMassArrhenius, self.recalcMassPerRunArrhenius, runs=runs)
->>>>>>> 7ee41ebb
+
         self.updateParameter(self.parameter)
         # FIXME this assumes that the final yield is run independent
         sel_run = runs.keys()[0]  # FIXME
@@ -715,11 +683,8 @@
         print "!! Warning dont use recalcMass, use recalcMassPerRun"
         return self.calcMassArrhenius(parameter, init_mass=0.0, time=time, temp=self.temp)
 
-<<<<<<< HEAD
-=======
     def recalcMassPerRunArrhenius(self, parameter, run):
         return self.calcMassArrhenius(parameter, init_mass=0.0, time=run['time'], temp=run.interpolate('temp'))
->>>>>>> 7ee41ebb
 
     def calcMassArrhenius(self, parameter, init_mass, time, temp):
         """ Outputs the mass(t) using the model specific equation.
@@ -759,7 +724,6 @@
         else:  # returns the short, interpolated list (e.g. for PCCL)
             return self._mkInterpolatedRes(m_out, time)
 
-<<<<<<< HEAD
 
 class C2SM(Model):
     """
@@ -831,335 +795,4 @@
             # print "modeled_mass " + str(released_mass)
             return m_out
         else:  # returns the short, interpolated list (e.g. for PCCL)
-            return self._mkInterpolatedRes(m_out, time)
-
-# class Kobayashi(Model):
-#     """ Calculates the devolatilization reaction using the Kobayashi model.
-#         The Arrhenius equation inside are in the standard notation. """
-#
-#     def __init__(self,InitialParameterVector):
-#         print 'Kobayashi Model initialized'
-#         self._modelName = 'Kobayashi'
-#         self._ParamVector=InitialParameterVector
-#         self.ODE_hmax=1.e-2
-#         self.constDt = False # if set to false, the numerical time step corresponding to the outputted by the dtailled model (e.g CPD) is used; define a value to use instead this
-#
-#     def calcMass(self,preProcResult,time,T,Name):
-#         """ Outputs the mass(t) using the model specific equation.
-#             The input Vector is [A1, E1, A2, E2, alpha1, alpha2] """
-#         # question whether the dt from DetailledModel result file or
-#         # from a constant dt should be used
-#         if self.constDt == False: # dt for integrate = dt from DM result file
-#             timeInt = time
-#         else: #if dt in DM results file has too large dt
-#             self._mkDt4Integrate(time)
-#             timeInt = self.constDtVec
-#         self.preProcResult=preProcResult
-#         timeInt=np.delete(timeInt,0)
-#         self.__Integral=0.0
-#         tList=[0.0]
-#         k1k2=[0.0]
-#         ParamVec=self.ParamVector()
-#         #
-#         def dmdt(m,t):
-#             k1=ParamVec[0]*np.exp(-ParamVec[1]/(T(t)))
-#             k2=ParamVec[2]*np.exp(-ParamVec[3]/(T(t)))
-#             tList.append(t)
-#             k1k2.append(k1+k2)
-#             self.__Integral+=0.5*(tList[-1]-tList[-2])*(k1k2[-1]+k1k2[-2])
-#             dmdt_out = ( (ParamVec[4]*k1+ParamVec[5]*k2)*np.exp(-self.__Integral) )
-#             dmdt_out=np.where(abs(dmdt_out)>1.e-300,dmdt_out,0.0) #sets values<0 =0.0, otherwise it will further cause problem(nan)
-#             return dmdt_out
-#         InitialCondition=[0]
-#         m_out=sp.integrate.odeint(dmdt,InitialCondition,timeInt,atol=1.e-5,rtol=1.e-4,hmax=1.e-2)
-#         m_out=m_out[:,0]
-#         m_out=np.insert(m_out,0,0.0)
-#         if self.constDt == False:
-#             if (ParamVec[0]<0 or ParamVec[1]<0 or ParamVec[2]<0 or
-#                 ParamVec[3]<0 or ParamVec[4]<0 or ParamVec[5]>1):
-#                 m_out[:]=float('inf')
-#                 return m_out
-#             else:
-#                 return m_out
-#         else: #returns the short, interpolated list (e.g. for PCCL)
-#             return self._mkInterpolatedRes(m_out,time)
-#
-#
-# class KobayashiPCCL(Model):
-#     """ Calculates the devolatilization reaction using the Kobayashi model.
-#         The Arrhenius equation inside are in the standard notation. The fitting
-#         parameter are as in PCCL A1, A2, E1, alpha1. TimeVectorToInterplt
-#         allows the option to define the discrete time points, where to
-#         interpolate the results. If set to False (standard), then is are the
-#         outputted results equal the dt to solve the ODE. """
-#
-#     def __init__(self,InitialParameterVector):
-#         print 'Kobayashi Model initialized'
-#         self._modelName = 'KobayashiPCCL'
-#         self._ParamVector=InitialParameterVector
-#         self.ODE_hmax=1.e-2
-#         self.constDt = False # if set to false, the numerical time step corresponding to the outputted by the dtailled model (e.g CPD) is used; define a value to use instead this
-#
-#     def calcMass(self,preProcResult,time,T,Name):
-#         """ Outputs the mass(t) using the model specific equation. """
-#         # question whether the dt from DetailledModel result file or from a constant dt should be used
-#         if self.constDt == False: # dt for integrate = dt from DM result file
-#             timeInt = time
-#         else: #if dt in DM results file has too large dt
-#             self._mkDt4Integrate(time)
-#             timeInt = self.constDtVec
-#         self.preProcResult=preProcResult
-#         timeInt=np.delete(timeInt,0)
-#         self.__Integral=0.0
-#         tList=[0.0]
-#         k1k2=[0.0]
-#         ParamVec=self.ParamVector()
-#         #
-#         def dmdt(m,t):
-#             k1=ParamVec[0]*np.exp(-ParamVec[2]/(T(t)))
-#             k2=ParamVec[1]*np.exp(-(ParamVec[2]+self.__E2diff)/(T(t)))
-#             tList.append(t)
-#             k1k2.append(k1+k2)
-#             self.__Integral+=0.5*(tList[-1]-tList[-2])*(k1k2[-1]+k1k2[-2])
-#             dmdt_out = ( (ParamVec[3]*k1+self.__alpha2*k2)*np.exp(-self.__Integral) )
-#             dmdt_out=np.where(abs(dmdt_out)>1.e-300,dmdt_out,0.0) #sets values<0 =0.0, otherwise it will further cause problem(nan)
-#             return dmdt_out
-#         InitialCondition=[0]
-#         m_out=sp.integrate.odeint(dmdt,InitialCondition,timeInt,atol=1.e-5,rtol=1.e-4,hmax=1.e-2)
-#         m_out=m_out[:,0]
-#         m_out=np.insert(m_out,0,0.0)
-#         if self.constDt == False:
-#             if (ParamVec[0]<0 or ParamVec[1]<0 or ParamVec[2]<0 or ParamVec[3]<0):
-#                 m_out[:]=float('inf')
-#                 return m_out
-#             else:
-#                 return m_out
-#         else: #returns the short, interpolated list (e.g. for PCCL)
-#             return self._mkInterpolatedRes(m_out,time)
-#
-#
-#     def ConvertKinFactors(self,ParameterVector):
-#         """ Outputs the Arrhenius equation factors in the shape
-#             [A1, E1, A2, E2]. Here where the real Arrhenius model
-#             is in use only a dummy function. """
-#
-#         P=self.ParamVector()
-#         return [P[0],P[1],P[2],P[3]]
-#
-#     def setKobWeights(self,alpha2):
-#         """ Sets the two Kobayashi weights alpha2. """
-#         self.__alpha2=alpha2
-#
-#     def KobWeights(self):
-#         """ Returns the two Kobayashi weights alpha2. """
-#         return self.__alpha2
-#
-#     def setE2Diff(self,DifferenceE1E2):
-#         """ Sets the dE in E2=E1+dE. """
-#         self.__E2diff=DifferenceE1E2
-#
-#     def E2Diff(self):
-#         """Returns the dE in E2=E1+dE."""
-#         return self.__E2diff
-#
-# class KobayashiA2(Model):
-#     """ Calculates the devolatilization reaction using the Kobayashi model.
-#         The Arrhenius equation inside are in the secend alternative notation
-#         (see class ArrheniusModelAlternativeNotation2). """
-#
-#     def __init__(self,InitialParameterVector):
-#         print 'Kobayashi Model initialized'
-#         self._ParamVector=InitialParameterVector
-#         self.ODE_hmax=1.e-2
-#         self.constDt = False # if set to false, the numerical time step corresponding to the outputted by the dtailled model (e.g CPD) is used; define a value to use instead this
-#
-#     def calcMass(self,preProcResult,time,T,Name):
-#         """ Outputs the mass(t) using the model specific equation. """
-#         # question whether the dt from DetailledModel result file or from a constant dt should be used
-#         if self.constDt == False: # dt for integrate = dt from DM result file
-#             timeInt = time
-#         else: #if dt in DM results file has too large dt
-#             self._mkDt4Integrate(time)
-#             timeInt = self.constDtVec
-#         self.preProcResult=preProcResult
-#         T_general=preProcResult.Rate('Temp')
-#         self.T_min=min(T_general)
-#         self.T_max=max(T_general)
-#         self.c=1./(1./self.T_max-1./self.T_min)
-#         #alpha has to be greater equal zero:
-#         absoluteTolerance = 1.0e-8
-#         relativeTolerance = 1.0e-6
-#         self.tList=[0.0]
-#         #deletes to solve trapezian rule:
-#         timeInt=np.delete(timeInt,0)
-#         self.Integral=0.0
-#         self.k1k2=[0.0]
-#         ParamVec=self.ParamVector()
-#         u=preProcResult.Yield(Name)
-#         #
-#         def dmdt(m,t):
-#             k1=np.exp( self.c*( ParamVec[0]*(1./T(t)-1./self.T_min) - ParamVec[1]*(1./T(t)-1./self.T_max) ) )
-#             k2=np.exp( self.c*( ParamVec[2]*(1./T(t)-1./self.T_min) - ParamVec[3]*(1./T(t)-1./self.T_max) ) )
-#             self.tList.append(t)
-#             self.k1k2.append(k1+k2)
-#             self.Integral+=0.5*(self.tList[-1]-self.tList[-2])*(self.k1k2[-1]+self.k1k2[-2])
-#             dmdt_out = ( (self.__alpha1*k1+self.__alpha2*k2)*np.exp(-self.Integral) )
-#             dmdt_out=np.where(abs(dmdt_out)>1.e-300,dmdt_out,0.0) #sets values<0 =0.0, otherwise it will further cause problem(nan)
-#             return dmdt_out
-#         InitialCondition=[u[0]]
-#         m_out=sp.integrate.odeint(dmdt,InitialCondition,timeInt,atol=absoluteTolerance,rtol=relativeTolerance,hmax=self.ODE_hmax)
-#         m_out=m_out[:,0]
-#         m_out=np.insert(m_out,0,0.0)
-#         if self.constDt == False:
-#             return m_out
-#         else: #returns the short, interpolated list (e.g. for PCCL)
-#             return self._mkInterpolatedRes(m_out,time)
-#
-#     def ConvertKinFactors(self,ParameterVector):
-#         """ Converts the alternative notaion Arrhenius factors into the
-#             standard Arrhenius factors and return them in the
-#             shape [A1,E1], [A2,E2] """
-#
-#         A1=np.exp( -self.c*ParameterVector[0]/self.T_min + self.c*ParameterVector[1]/self.T_max )
-#         E1=self.c*ParameterVector[1]-self.c*ParameterVector[0]
-#         A2=np.exp( -self.c*ParameterVector[2]/self.T_min + self.c*ParameterVector[3]/self.T_max )
-#         E2=self.c*ParameterVector[3]-self.c*ParameterVector[2]
-#         return [A1,E1,A2,E2]
-#
-#     def setKobWeights(self,alpha1,alpha2):
-#         """ Sets the two Kobayashi weights alpha1 and alpha2. """
-#         self.__alpha1=alpha1
-#         self.__alpha2=alpha2
-#
-#     def KobWeights(self):
-#         """ Returns the two Kobayashi weights alpha1 and alpha2. """
-#         return self.__alpha1, self.__alpha2
-#
-#
-# class DAEM(Model):
-#     """ Calculates the devolatilization reaction using the
-#         Distributed Activation Energy Model. """
-#     def __init__(self,InitialParameterVector):
-#         print 'DAEM initialized'
-#         self._modelName = 'DAEM'
-#         self._ParamVector=InitialParameterVector
-#         self.ODE_hmax=1.e-2
-#         self.NrOfActivationEnergies=50
-#         self.constDt = False # if set to false, the numerical time step corresponding to the outputted by the dtailled model (e.g CPD) is used; define a value to use instead this
-#
-#     def setNrOfActivationEnergies(self,NrOfE):
-#         """ Define for how many activation energies of the range
-#             of the whole distribution the integral shall be solved
-#             (using Simpson Rule)."""
-#         self.NrOfActivationEnergies=NrOfE
-#
-#     def NrOfActivationEnergies(self):
-#         """ Returns the number of activation enrgies the integral shall
-#             be solved for (using Simpson Rule). """
-#         return self.NrOfActivationEnergies
-#
-#     def calcMass(self,preProcResult,time,T,Name):
-#         """ Outputs the mass(t) using the model specific equation. """
-#         self.E_List=np.arange(int(self._ParamVector[1]-3.*self._ParamVector[2]),int(self._ParamVector[1]+3.*self._ParamVector[2]),int((6.*self._ParamVector[2])/self.NrOfActivationEnergies)) #integration range E0 +- 3sigma, see [Cai 2008]
-#         # question whether the dt from DetailledModel result file or from a constant dt should be used
-#         if self.constDt == False: # dt for integrate = dt from DM result file
-#             timeInt = time
-#         else: #if dt in DM results file has too large dt
-#             self._mkDt4Integrate(time)
-#             timeInt = self.constDtVec
-#         #Inner Integral Funktion
-#         def II_dt(t,E_i):
-#             return np.exp( -E_i/T(t) )
-#         #outer Integral for one activation energy from t0 to tfinal
-#         #stores all values of the inner Integrals (time,ActivationEnergy) in a 2D-Array
-#         InnerInts=np.zeros([len(timeInt),len(self.E_List)])
-#         CurrentInnerInt=np.zeros(len(timeInt))
-#         for Ei in range(len(self.E_List)):
-#             CurrentInnerInt[:]=II_dt(timeInt[:],self.E_List[Ei])
-#             InnerInts[1:,Ei] = sp.integrate.cumtrapz(CurrentInnerInt,timeInt[:])
-#         #
-#         def OI_dE(EIndex,tIndex):
-#             m = np.exp(-self._ParamVector[0]*InnerInts[tIndex,EIndex])*(1./(self._ParamVector[2]*(2.*np.pi)**0.5))*np.exp(-(self.E_List[EIndex]-self._ParamVector[1])**2/(2.*self._ParamVector[2]**2))
-# #            print 'InnerInt',InnerInt,'mass',dm_dt
-#             return m
-#         m_out=np.zeros(np.shape(timeInt))
-#         mE=np.zeros(np.shape(self.E_List))
-#         for ti in range(len(timeInt)):
-#             for Ei in range(len(self.E_List)):
-#                 mE[Ei]=OI_dE(Ei,ti)
-#             m_out[ti]=sp.integrate.simps(mE,self.E_List)
-#         #descaling
-#         m_out = self._ParamVector[3]*(1.-m_out)
-#         if self.constDt == False:
-#             return m_out
-#         else: #returns the short, interpolated list (e.g. for PCCL)
-#             return self._mkInterpolatedRes(m_out,time)
-=======
-class KobayashiN(Model):
-    """ A test implementation of generalised Kobayashi with n-rates """
-
-    def __init__(self, inputs, runs, species, numRates=2):
-        from itertools import repeat, chain
-        params = ['preExp', 'activationEnergy']
-        self.paramNames  = []
-        for i, (a,b) in enumerate(repeat(params, numRates)):
-            self.paramNames.append(a+str(i))
-            self.paramNames.append(b+str(i))
-
-        parameter   = [[],[]]
-        paramBounds = [inputs['KobayashiN'].get(paramName+"Bounds", (None, None))
-                            for paramName in params for _ in range(numRates)]
-        self.numRates = numRates
-        Model.__init__(self, "KobayashiN", parameter, paramBounds, inputs,
-            species, self.calcMass, self.recalcMassPerRun, runs=runs)
-        self.updateParameter(self.parameter)
-        # FIXME this assumes that the final yield is run independent
-        sel_run = runs.keys()[0] # FIXME
-        self.final_yield = runs[sel_run][species][-1] # FIXME
-        self.lowerT = inputs['KobayashiN'].get('lowerDevolTemp', False)
-
-    def updateParameter(self, parameter):
-        self.A = parameter[:self.numRates]
-        self.E = parameter[self.numRates:]
-        return self
-
-    def recalcMassPerRun(self, parameter, run):
-        return self.calcMass(parameter, init_mass=0.0,
-                time=run['time'], temp=run.interpolate('temp'))
-
-    def calcMass(self, parameter, init_mass, time, temp):
-        """ Outputs the mass(t) using the model specific equation.
-            dm/dt=A*(T**0)*exp(-E/T)*(m_s-m) """
-        # TODO replace Ta by E
-
-        A, E = parameter[:self.numRates], parameter[self.numRates:]
-        def dmdt(m, t):
-            T = temp(t) # so temp is a function that takes t and returns T
-
-            if self.lowerT and T < self.lowerT:
-               return 0.0
-            dm = self.final_yield - m # finalYield
-            exp = sum([A_i * np.exp(-E_i/T)*dm for A_i, E_i in zip(A,E)])
-            # if exp == np.inf:
-            #     print """Warning overflow in the exponential
-            #           term detected, change parameter bounds
-            #           of the activation Temperature """
-            #     return 0.0
-            if False:
-                dmdt_ = (-A * dm  #FIXME this doesnt make sense!
-                          * np.power(T, beta)
-                          * np.exp(-E/T)
-                            )
-            else:
-                dmdt_ = (init_mass + exp)
-            # print "dmdt, t, m, dm, T ",  dmdt_, t, m, dm, T
-            # sets values < 0 to 0.0, to avoid further problems
-            return float(dmdt_) #np.where(dmdt_ > 1e-64, dmdt_, 0.0)
-        m_out = sp.integrate.odeint(func=dmdt, y0=0.0, t=time)
-        m_out = m_out[:, 0]
-        if self.constDt == False: # TODO GO shouldnt interpolation be used for var dt?
-            #print "modeled_mass " + str(released_mass)
-            return m_out
-        else: #returns the short, interpolated list (e.g. for PCCL)
-            return self._mkInterpolatedRes(m_out, time)
->>>>>>> 7ee41ebb
+            return self._mkInterpolatedRes(m_out, time)