'''
The module contains the class for reading and run pyrolysis
calculations with PKP.

Contains
--------
* :class:`pkp.PKPRunner`
* :class:`pkp.ReadConfiguration`
'''
from __future__ import division, absolute_import
from __future__ import print_function, unicode_literals
from builtins import dict
from six import string_types

from autologging import logged
try:
    import ruamel.yaml as yaml
except:
    try:
        import ruamel_yaml as yaml
    except:
        print('Loading standard yaml module ...\n'
              'Note that it might give problems with'
              ' exponetial decoding')
        import yaml
import json
import os
import numpy as np
import pandas as pd
import cantera

from pkp.cpd import CPD
from pkp.polimi import Polimi
from pkp.biopolimi import BioPolimi
from pkp.detailed_model import M_elements, hf
import pkp.evolution

import matplotlib
# Force matplotlib to not use any Xwindows backend.
matplotlib.use('Agg')
import matplotlib.pyplot as plt
try:
    plt.style.use('mystyle')
except:
    plt.style.use('ggplot')

colors = plt.rcParams['axes.prop_cycle'].by_key()['color']
col_red = "#C54E6D"
col_green = "#009380"

models = ['CPD', 'Polimi', 'BioPolimi']


def clean_dict(d, tolist=False):
    '''
    Clean dictionary fron numpy and pandas object.

    Parameters
    ----------
    d: dict
        Dictionary to convert
    tolist: bool, default=False
        Convert numpy arrays and pandas dataframe to list

    Returns
    -------
    d_new: dict
        New cleaned dictionary
    '''
    d_new = {}
    for k, v in d.items():
        if isinstance(v, dict):
            d_new[k] = clean_dict(v)
        elif isinstance(v, np.ndarray):
            if tolist:
                d_new[k] = v.tolist()
        elif isinstance(v, pd.DataFrame):
            if tolist:
                d_new[k] = v.values.tolist()
        else:
            d_new[k] = v
    return d_new


@logged
class ReadConfiguration(pkp.detailed_model.DetailedModel):
    '''
    Read configuration file for PKP
    '''

    def __init__(self, yml):
        '''
        Parameters
        ----------
        yml: str, unicode, dict
            Input dict or yaml file containing the configuration for
            run PKP. See :ref:`input-file-label`.
        '''
        if isinstance(yml, string_types):
            with open(yml, 'r') as f:
                yml_input = yaml.load(f)
        elif isinstance(yml, dict):
            yml_input = yml
        else:
            raise ValueError('Define yml as file name or dictionary')

        # coal settings
        coal_settings = yml_input['Coal']
        # Solver settings

        self.__log.debug(
            'Pressure in yml %s',
            yml_input['operating_conditions']['pressure'])
        super(ReadConfiguration, self).__init__(
            proximate_analysis=coal_settings['proximate_analysis'],
            ultimate_analysis=coal_settings['ultimate_analysis'],
            pressure=yml_input['operating_conditions'][
                'pressure'] * 101325,
            name=coal_settings['name'])
        self.__log.debug('Pressure setted %s', self.pressure)

        self.operating_conditions = yml_input['operating_conditions']

        # convert HHV from MJ/kg to J/kg
        self.HHV = coal_settings['HHV'] * 1e6
        self.rho_dry = coal_settings['rho_dry']

        # Solver settings
        [setattr(self, model, yml_input[model])
         for model in models]

    @property
    def operating_conditions(self):
        return self._operating_conditions

    @operating_conditions.setter
    def operating_conditions(self, value):
        self._operating_conditions = value


@logged
class PKPRunner(ReadConfiguration):
    '''
    PKP Runner manager class. It uses configuration in the *yaml* file
    to run multiple simulations of coal pyrolysis using different
    *detailed models* and fitting their results with
    :ref:`empmodels-label`.
    '''
    models = models

    def run(self, results_dir=None, n_p=1):
        '''
        Run detailed models and fit them.

        Parameters
        ----------
        results_dir: str, default=None
            Directory where results are stored. If None is specified is
            used the directory from where PKP is launched.
        np: int, default=1
            Number of processors for evolution fitting

        Returns
        -------
        run_results: dict
            Dictionary with the results of the detailed models.
        fit_results: dict
            Dictionary with the results of the calibration of the
            empirical models.
        '''
        results_dir = self.set_results_dir(results_dir)
        run_results = {}

        # define a information structure for the coal properties
        # TODO improve this part

        run_results['coal'] = {
            'name': self.name,
            'ultimate_analysis': self.ultimate_analysis,
            'proximate_analysis': self.proximate_analysis,
            'proximate_analysis_daf': self.proximate_analysis_daf,
            'HHV': self.HHV,
            'rho_dry': self.rho_dry,
            'operating_conditions': self.operating_conditions
        }
        fit_results = {}
        for model in self.models:
            model_settings = getattr(self, model)
            if model_settings['active']:
                self.__log.info('Run model %s', model)
                results = self._run_model(model=model,
                                          results_dir=results_dir)
                if results:
                    run_results[model] = results
                    self.__log.debug('Finish run %s %s', model,
                                     results.keys())
                else:
                    self.__log.warning('No results for %s', model)
                if model_settings['fit']:
                    self.__log.info('Start fit of %s model', model)
                    fit_results[model] = self._fit_model(
                        model, model_settings['fit'], n_p, results,
                        results_dir)

        json_fit = os.path.join(
            results_dir, '{name}-fitreport.json'.format(name=self.name))
        self.__log.debug('Export fit report to %s', json_fit)
        with open(json_fit, 'w') as f:
            json.dump(clean_dict(fit_results), f, indent=4)
        return run_results, fit_results

    def _fit_model(self, model, model_settings, n_p, results,
                   results_dir):
        '''
        Run fitting of the given model

        Parameters
        ----------
        model: str, unicode
            Name of the detailed model to fit
        model_settings: dict
            Dictionary settings of the fitting
        n_p: int
            Number of processor for multiprocessing evolution
        results: dict
            Dictionary results of the detailed model
        results_dir: str, unicode
            Name of the output directory for storing results

        Returns
        -------
        fit_results: dict
            Contains results of fitting

        '''
        fit_results = {}
        # loop over the fitting runs, fit0, fit1, etc.
        for fitname, fit in model_settings.items():
            if fit.get('active', True):
                self.__log.info(
                    'Fit %s model with %s', model, fit['model'])
                target_conditions = {
                    run: {'t': np.array(res.index),
                          'y': np.array(res[fit['species']])}
                    for run, res in results.items()}
                fit_dict = {'model': model,
                            'fit': fitname,
                            'species': fit['species']}
                fit_results[fitname] = self._evolution(
                    target_conditions, fit_dict,
                    fit, results_dir, n_p)
                fit_results[fitname]['species'] = fit['species']
                fit_results[fitname]['model'] = fit['model']
        return fit_results

    @staticmethod
    def set_results_dir(results_dir):
        if results_dir is None:
            results_dir = os.getcwd()
        return results_dir

    def _run_model(self, model, results_dir):
        '''
        Run simulations for the given model

        Parameters
        ----------
        model: str
            Name of the detailed model. Note that it should be the same
            of a defined class
        results_dir: str
            Path of results

        Returns
        -------
        results: dict
        '''
        model_settings = getattr(self, model)
        self.__log.debug('Model %s active %s', model,
                         model_settings['active'])
        if model_settings['active']:
            results = {}
            self.__log.debug('Run %s',
                             self.operating_conditions['runs'])
            vol_composition = pd.DataFrame()
            for n in range(
                    self.operating_conditions['runs']):
                res = self._run_single(model, model_settings, n,
                                       results_dir)
                results['run{}'.format(n)] = res

                # add last row to vol_composition
                vol_composition = vol_composition.append(
                    res.tail(1), ignore_index=True)
                self.__log.debug('Finish run %s', results.keys())

                # plot results
                self._plot_results(model, n, res, results_dir)

            # add index to vol_composition dataframe
            vol_composition.index = [
                'run{}'.format(n)
                for n in range(self.operating_conditions['runs'])]
            final_yield = '{name}-{model}-finalyields.csv'.format(
                name=self.name, model=model)
            self.__log.debug('Export vol_composition to csv %s',
                             final_yield)
            vol_composition.to_csv(
                os.path.join(results_dir, final_yield),
                index=True)
        else:
            results = None
        return results

    def _run_single(self, model, model_settings, n, results_dir):
        '''
        Run a single simulation for the given detailed model.

        Parameters
        ----------
        model: str, unicode
            Model name
        model_settings: dict
            Settings of the given model
        n: int
            Run number
        results_dir: str, unicode
            Store results directory

        Returns
        -------
        res: pd.DataFrame
            Results datafram
        '''
        self.__log.debug(
            'Initialize run %s for %s', n, model)
        if model == 'Polimi' and 'reference' in model_settings:
            self.__log.debug('Use reference coal for Polimi %s',
                             model_settings['reference'])
            run = globals()[model].reference_coal(
                ref_coal=model_settings['reference'],
                proximate_analysis=self.proximate_analysis,
                pressure=self.pressure
            )
            self.__log.debug(
                'Polimi coal composition is set to %s', run.composition)
        else:
            self.__log.debug('Initialize detailed model %s',
                             model)
            run = globals()[model](
                ultimate_analysis=self.ultimate_analysis,
                proximate_analysis=self.proximate_analysis,
                pressure=self.pressure,
                # name='{}-{}-Run{}'.format(self.name, model, n)
                name=self.name
            )
        run.basename = '{name}-{model}-run{run}'.format(
            name=self.name, model=model, run=n)
        self.__log.debug('Set basename %s', run.basename)
        run.path = results_dir
        self.__log.debug('Set path to: %s', run.path)
        run.set_parameters(**model_settings)
        self.__log.debug('Set property run %s for %s', n,
                         model)
        run.operating_conditions = (
            self.operating_conditions['run{}'.format(n)])
        self.__log.debug('Run %s for %s', n, model)
        res = run.run()
        return res

    def _plot_results(self, model, n, res, results_dir):
        fig, ax = plt.subplots()
        for sp in ['tar', 'light_gas', 'char', 'solid',
                   'volatiles']:
            if sp in res:
                ax.plot(res.index, res[sp], label=sp)
        ax.set_xlabel('Time, s')
        ax.set_ylabel('Yield, daf')
        ax.legend(loc='best', frameon=False)
        ax.set_title('Run{} Model {}'.format(n, model))
        ax.spines['top'].set_visible(False)
        ax.spines['right'].set_visible(False)
        ax.spines['bottom'].set_position(('outward', 20))
        ax.spines['left'].set_position(('outward', 20))
        ax.set_ylim([0, 1])
        # ax.spines['left'].set_color(col_right)
        # ax.spines['left'].set_color(col_right)
        ax1 = ax.twinx()
        ax1.plot(res.index, res['T'],
                 label='T', color=col_green)
        ax1.spines['top'].set_visible(False)
        ax1.spines['left'].set_visible(False)
        ax1.spines['bottom'].set_position(('outward', 20))
        ax1.spines['right'].set_position(('outward', 20))
        ax1.spines['right'].set_color(col_green)
        ax1.tick_params(axis='y', colors=col_green)
        ax1.set_ylabel('Other scale', color=col_green)
        ax1.set_ylabel('Temperature, K')
        ax1.set_ylim(
            [res['T'].min() - 100, res['T'].max() + 100])
        ax1.grid(False)
        fig_name = '{name}-{model}-run{run}.png'.format(
            name=self.name, model=model, run=n)
        self.__log.debug('Save plot to %s', fig_name)
        fig.savefig(
            os.path.join(results_dir, fig_name), bbox_inches='tight')

    def _evolution(self, target_conditions, fit_dict, fit_settings,
                   results_dir, n_p=1):
        '''
        Perform calibration fitting of the empirical model using
        results of the detailed model.

        Parameters
        ----------
        target_conditions: list
            List of target conditions for the calibration. Each entry
            of the list contains:
            `{t: array, 'y': array, operating_conditions: array}`
            `t` and `y` time and volatile yield arrays of length
            N_points.
            operating_conditions: array (2, N_cond) containing the op.
            conditions.
        fit_dict: dict
        fit_settings: dict
            Dictionary containing settings for the evolution algorithm.
        results_dir: str
            Path where results are stored
        n_p: int
            Number of processors for the evolution
        '''
        model = fit_settings['model']
        self.__log.debug('Fit with model %s', model)
        parameters_min = fit_settings['parameters_min']
        parameters_max = fit_settings['parameters_max']
        # parameters_init = fit_settings['parameters_init']
        method = fit_settings['method']
        fit_results = {}
        if method == 'evolve':
            # Define properties of evolutionary model
            npop = fit_settings['npop']
            ngen = fit_settings['ngen']
            mu = fit_settings['mu']
            lambda_ = fit_settings['lambda_']
            cxpb = fit_settings['cxpb']
            mutpb = fit_settings['mutpb']

            # Define Evolution method
            # add a binary field in input yaml for running binary
            # fitting
            Evolution = pkp.evolution.EvolutionBinary \
                if fit_settings.get('binary', False) else \
                pkp.evolution.Evolution

            # Init Evolution
            ga = Evolution(npop=npop, ngen=ngen, cxpb=cxpb, mutpb=mutpb,
                           mu=mu, lambda_=lambda_)
            self.__log.debug('Init GA %s', ga)
            ga.empirical_model = getattr(pkp.empirical_model, model)
            self.__log.debug('Set GA model %s', ga.empirical_model)

            # Define the range of parameters
            ga.parameters_range(parameters_min=parameters_min,
                                parameters_max=parameters_max)
            self.__log.debug('Set GA par range %s, %s',
                             ga._parameters_min, ga._parameters_max)

            # set target conditions
            [ga.set_target(
                t=res['t'], y=res['y'],
                operating_conditions=self.operating_conditions[run])
             for run, res in target_conditions.items()]

            # Register the DEAP toolbox and do the evolution! (Pearl
            # Jam)
            ga.register()
            best = ga.evolve(n_p=n_p, verbose=True)
<<<<<<< HEAD
            self.__log.debug('Best: %s', best)

=======
            self.__log.debug('Best %s', best)
>>>>>>> 1c0ba1fb
            # TODO this has to be done inside the Evolution class
            fit_results['best'] = {
                p: (best[p], ga.empirical_model.parameters_units[i])
                for i, p in enumerate(
                    ga.empirical_model.parameters_names)
            }
            self.__log.info('Best population: %s', fit_results['best'])

            # report only last iteration
            fit_results['log'] = ga.log[-1]
            fit_results['Coal'] = {
                'name': self.name,
                'ultimate_analysis': self.ultimate_analysis,
                'proximate_analysis': self.proximate_analysis,
                'proximate_analysis_daf': self.proximate_analysis_daf,
                'pressure': self.pressure
            }

            # run model and add to fit_results
            det_model, fitname = fit_dict['model'], fit_dict['fit']
            m = ga.empirical_model(best)
            emp_model = m.__class__.__name__
            self.__log.debug('Emp model %s', emp_model)
            filename = '{name}-{fit}-{det}-{emp}'.format(
                name=self.name, fit=fitname, det=det_model,
                emp=emp_model)

            # calculate postulate substance
            # it is calculated only for fix y0 variables

            # plot results (evolution history)
            self._plot_evolution(det_model, filename, fitname, ga,
                                 results_dir)
            # plot yield
            self._plot_yieldfit(det_model, emp_model, filename,
                                fit_dict, fit_results, fitname, m,
                                results_dir, target_conditions)
            # calc postulate species
            if 'y0' in m.parameters_names:
                y0 = fit_results['best']['y0'][0]
            elif emp_model == 'C2SM':
                y0 = np.mean([fit_results[run]['y'][-1]
                              for run in sorted(target_conditions)])
                self.__log.debug('Average y0 for C2SM %s', y0)
            fit_results[
                'postulate_volatiles'] = self.postulate_species(y0)
            fit_results['empirical_comp'] = self.empirical_composition(
                y0, tar=0.3, CO=0.1)
        else:
            raise NotImplementedError(
                'Fit method {} not implemented!'.format(method))
        return fit_results

    def _plot_yieldfit(self, det_model, emp_model, filename, fit_dict,
                       fit_results, fitname, m, results_dir,
                       target_conditions):
        '''
        Plot comparison between the yields of the detailed model used as
        target and the yields obtained by the fitted empirical models

        Parameters
        ----------
        det_model: str
            Detailed model name
        emp_model: str
            Empirical Model
        filename: str
            Basename for file output
        fit_dict: dict
            Fit input dictionary
        fit_results: dict
            Fit results dictionary
        fitname: str:
            Name of fit
        m:
        results_dir: str
            Name of results directory
        target_conditions:

        Returns
        -------

        '''
        self.__log.debug('Plot yields')
        fig, ax = plt.subplots()
        runs = list(sorted(target_conditions))
        for i, run in enumerate(runs):
            fit_results[run] = {}
            res = target_conditions[run]
            if i == 0:
                l = '{} {}'.format(run, det_model)
            else:
                l = run
            self.__log.debug('Plot %s ', run)
            ax.plot(res['t'], res['y'], label=l, color=colors[i],
                    linestyle='solid')
            # use list for exporting files
            # fit_results[run]['t'] = res['t'].tolist()
            # fit_results[run]['y'] = res['y'].tolist()
            fit_results[run]['t'] = res['t']
            fit_results[run]['y'] = res['y']
            m.operating_conditions = self.operating_conditions[run]
            t_fit, y_fit = m.run(res['t'])
            if y_fit.ndim == 2:
                y_fit = y_fit[:, 0]
            # fit_results[run]['y_fit'] = y_fit.tolist()
            fit_results[run]['y_fit'] = y_fit
            if i == 0:
                l = '{} {}'.format(run, m.__class__.__name__)
            else:
                l = None
            ax.plot(t_fit, y_fit, color=colors[
                i], linestyle='dashed', label=l)
        ax.set_ylabel('Yield {}'.format(fit_dict['species']))
        ax.set_xlabel('t, s')
        # add an extra legend
        # http://matplotlib.org/users/legend_guide.html#multiple-legend
        ax.add_artist(plt.legend(ax.lines[::2], runs,
                                 loc='upper right', frameon=False))
        ax.legend(ax.lines[:2],
                  [det_model, m.__class__.__name__],
                  loc='lower right', frameon=False)
        ax.set_title(
            'Fit {} from {} with {} ({})'.format(
                fit_dict['species'],
                det_model,
                emp_model,
                fitname))
        fig.savefig(os.path.join(
            results_dir, '{}-yields.png'.format(filename)),
            bbox_inches='tight')
        plt.close(fig)

    def _plot_evolution(self, det_model, filename, fitname, ga,
                        results_dir):
        '''
        Plot the evolution history

        Parameters
        ----------
        det_model
        filename
        fitname
        ga
        results_dir

        Returns
        -------

        '''
        color = 'black'
        color_min = 'red'
        fig, ax = plt.subplots()
        fit_min, fit_max, fit_avg, fit_std = ga.log.select(
            'min', 'max', 'avg', 'std')
        ax.plot(fit_min, label='Min', color=color_min)
        ax.plot(fit_max, label='Max', color=color)
        ax.plot(fit_avg, label='Avg', color=color,
                linestyle='dashed')
        ax.set_yscale('log')
        ax.legend(loc='best')
        ax.set_xlabel('N. generations')
        ax.set_ylabel('Fitness')
        ax.set_title(
            'Fit {} with {}: fitness evolution ({})'.format(
                det_model, ga.empirical_model.__class__.__name__,
                fitname))
        fig.savefig(os.path.join(
            results_dir,
            '{}-evolution.png'.format(filename)))
<<<<<<< HEAD
        plt.close(fig)

    def _postulate_species(self, y0, mw=200.0):
        '''
        Calculate the volatile composition for the fitted empirical
        model assuming a unique *postulate* species. The composition is
        calculated assuming that char is composed only by carbon and
        the remaining carbon and other elements goes to the postulate
        species.

        Parameters
        ----------
        y0: float
            Final volatile yield
        mw: float
            Postulate species molecular weight

        Returns
        -------
        dict:
            Dictionary containing the composition of the postulate
            species with molecular weight, enthalpy of formation and
            other information.
        '''
        assert 0 < y0 < 1, 'Define y0 between 0 and 1'
        ua_char = {el: (1 if el == 'C' else 0)
                   for el in self.ultimate_analysis}
        molecule = {el: ((val - (1 - y0) * ua_char[el]) * mw /
                         M_elements[el] / y0)
                    for el, val in self.ultimate_analysis.items()}
        molecule_name = ''.join('{}_{:4.3f} '.format(el, molecule[el])
                                for el in ['C', 'H', 'O', 'N', 'S'])

        lhv_vol = (self.lhv_daf - (1 - y0) * self.lhv_char) / y0

        nu = {
            'CO2': molecule['C'],
            'H2O': (molecule['H'] * 0.5),
            # reactant is negative
            'O2': -(-0.5 * molecule['O'] + molecule['C'] +
                    0.25 * molecule['H']),
            'SO2': molecule['S']
        }

        hf_vol = np.sum(n * hf[el]
                        for el, n in nu.items()) + lhv_vol * mw

        postulate_dict = {
            'name': molecule_name,
            'formula': molecule,
            'molecular_weight': mw,
            'hf': hf_vol,
            'y0': y0
        }

        return postulate_dict

    def _emirical_composition(self, y0, tar, CO):
        '''
        Set the empirical composition of volatiles using the method by
        NAME.
        http://www.sciencedirect.com/science/article/pii/S0255270104001916

        Parameters
        ----------
        y0: float
            Final volatile yield
        tar: mass fraction of tar in volatiles
        CO: fraction of O converted to CO
        '''
        def el_fraction(sp, el):
            '''Mass fraction of element el in species sp'''
            if sp == 'char':
                return 1.0 if el == 'C' else 0.0
            else:
                return (gas.species(sp).composition.get(el, 0) *
                        gas.atomic_weight(el) /
                        gas.molecular_weights[gas.species_index(sp)])

        def calc_remaining(comp):
            '''Remaining fraction of each elements'''
            return {el: (ua - tot_el_fraction(comp, el))
                    for el, ua in ultimate_analysis.items()}

        def tot_el_fraction(comp, element):
            '''Calc the total element fraction of the given element'''
            return np.sum([val * el_fraction(sp, element)
                           for sp, val in comp.items()])

        sum_ua = (sum(self.ultimate_analysis.values()) -
                  self.ultimate_analysis['S'])
        ultimate_analysis = {
            el: v / sum_ua
            for el, v in self.ultimate_analysis.items()
            if el != 'S'}
        self.__log.debug('Update ultimate_analysis %s',
                         ultimate_analysis)

        gas_file = os.path.join(os.path.dirname(pkp.bins.__file__),
                                '52.xml')
        gas = cantera.Solution(gas_file)
        composition = {}
        composition['char'] = 1 - y0
        # assume tar as C6H6

        # assume N -> N2
        composition['N2'] = ultimate_analysis['N']
        composition['CO'] = (CO * ultimate_analysis['O'] /
                             el_fraction('CO', 'O'))
        composition['CO2'] = ((1 - CO) * ultimate_analysis['O'] /
                              el_fraction('CO2', 'O'))
        self.__log.debug('Vol composition %s', composition)

        remaining = calc_remaining(composition)
        self.__log.debug('Remaining element after CO/CO2/N2: %s',
                         remaining)

        C_in_tar = el_fraction('C6H6', 'C')
        self.__log.debug('C in TAR %s', C_in_tar)
        if C_in_tar * tar > remaining['C']:
            composition['C6H6'] = remaining['C'] / C_in_tar
            self.__log.debug('C in Tar > remaining C -> set tar: %s',
                             composition['C6H6'])
        else:
            composition['C6H6'] = tar
            self.__log.debug('Set TAR as %s', tar)

        # recalculate remaining
        remaining = calc_remaining(composition)
        self.__log.debug('Remaining element after tar: %s', remaining)

        c_to_h_mass = remaining['C'] / remaining['H']
        c_to_h_molar = c_to_h_mass * M_elements['H'] / M_elements['C']
        self.__log.debug('C/H molar: %s', c_to_h_molar)

        if 0 <= c_to_h_molar <= 0.5:
            # use C2H4 and H2
            composition['C2H4'] = remaining['C'] / el_fraction(
                'C2H4', 'C')
            self.__log.debug('C2H4 %s', composition['C2H4'])
        elif 0.5 < c_to_h_molar < 1:
            # use C6H6
            composition['C6H6'] = (composition['C6H6'] +
                                   remaining['C'] /
                                   el_fraction('C6H6', 'C'))
            self.__log.debug('Update C6H6 %s', composition['C6H6'])

        self.__log.debug('Remaining element after C: %s', remaining)
        remaining = calc_remaining(composition)

        composition['H2'] = remaining['H']
        remaining = calc_remaining(composition)
        self.__log.debug('Remaining %s', remaining)
        self.__log.debug('Final Vol composition %s', composition)

        emp_dict = {'composition': composition,
                    'heat_pyro': self.heat_of_pyrolysis(
                        composition, gas)}
        return emp_dict

    def calc_element_fraction(self, element, species):
        '''
        Calculate element fraction of the given species
        '''
        if species in ('Char', 'Solid'):
            if element == 'C':
                return 1.0
            else:
                return 0.0
        elif species == 'Other':
            return 0.0
        else:
            i = self.gas.element_index(element)
            return (self.gas.atomic_weights[i] *
                    self.gas.species(species).composition.get(element, 0) /
                    self.gas.molecular_weights[
                    self.gas.species_index(species)])

    def heat_of_volatiles(self, composition, gas):
        '''Heat of volatiles including char'''
        return sum(val * self.heat_of_reaction_species(sp, gas)
                   for sp, val in composition.items())

    def heat_of_pyrolysis(self, composition, gas):
        '''
        Heat of pyrolysis. It is defined as the total heat released
        during pyrolysis per unit of volatiles.
        '''
        heat_vol = self.heat_of_volatiles(composition, gas)
        dh_pyro = self.lhv_daf - heat_vol
        return dh_pyro / (1 - composition['char'])

    def heat_of_reaction_species(self, sp, gas):
        '''
        Calculate the heat of reaction for the species sp
        '''
        T_ref = 273
        if sp in ('N2'):
            return 0.0
        elif sp == 'char':
            return self.lhv_char
        spc = gas.species(sp)
        hf = spc.thermo.h(T_ref)
        n_o2 = 0.5 * (
            2 * spc.composition.get('C', 0) +
            0.5 * spc.composition.get('H', 0) -
            spc.composition.get('O', 0))
        n_co2 = spc.composition.get('C', 0)
        # print 'n_co2', n_co2
        n_h2o = spc.composition.get('H', 0) * 0.5
        # print 'n_h2o', n_h2o
        mw = gas.molecular_weights[gas.species_index(sp)]

        h_o2 = gas.species('O2').thermo.h(T_ref)
        h_co2 = gas.species('CO2').thermo.h(T_ref)
        h_h2o = gas.species('H2O').thermo.h(T_ref)

        heat_molar = (hf + n_o2 * h_o2 - n_co2 *
                      h_co2 - n_h2o * h_h2o)
        return heat_molar / mw
=======
        plt.close(fig)
>>>>>>> 1c0ba1fb
<|MERGE_RESOLUTION|>--- conflicted
+++ resolved
@@ -475,13 +475,8 @@
             # Jam)
             ga.register()
             best = ga.evolve(n_p=n_p, verbose=True)
-<<<<<<< HEAD
             self.__log.debug('Best: %s', best)
 
-=======
-            self.__log.debug('Best %s', best)
->>>>>>> 1c0ba1fb
-            # TODO this has to be done inside the Evolution class
             fit_results['best'] = {
                 p: (best[p], ga.empirical_model.parameters_units[i])
                 for i, p in enumerate(
@@ -651,227 +646,4 @@
         fig.savefig(os.path.join(
             results_dir,
             '{}-evolution.png'.format(filename)))
-<<<<<<< HEAD
-        plt.close(fig)
-
-    def _postulate_species(self, y0, mw=200.0):
-        '''
-        Calculate the volatile composition for the fitted empirical
-        model assuming a unique *postulate* species. The composition is
-        calculated assuming that char is composed only by carbon and
-        the remaining carbon and other elements goes to the postulate
-        species.
-
-        Parameters
-        ----------
-        y0: float
-            Final volatile yield
-        mw: float
-            Postulate species molecular weight
-
-        Returns
-        -------
-        dict:
-            Dictionary containing the composition of the postulate
-            species with molecular weight, enthalpy of formation and
-            other information.
-        '''
-        assert 0 < y0 < 1, 'Define y0 between 0 and 1'
-        ua_char = {el: (1 if el == 'C' else 0)
-                   for el in self.ultimate_analysis}
-        molecule = {el: ((val - (1 - y0) * ua_char[el]) * mw /
-                         M_elements[el] / y0)
-                    for el, val in self.ultimate_analysis.items()}
-        molecule_name = ''.join('{}_{:4.3f} '.format(el, molecule[el])
-                                for el in ['C', 'H', 'O', 'N', 'S'])
-
-        lhv_vol = (self.lhv_daf - (1 - y0) * self.lhv_char) / y0
-
-        nu = {
-            'CO2': molecule['C'],
-            'H2O': (molecule['H'] * 0.5),
-            # reactant is negative
-            'O2': -(-0.5 * molecule['O'] + molecule['C'] +
-                    0.25 * molecule['H']),
-            'SO2': molecule['S']
-        }
-
-        hf_vol = np.sum(n * hf[el]
-                        for el, n in nu.items()) + lhv_vol * mw
-
-        postulate_dict = {
-            'name': molecule_name,
-            'formula': molecule,
-            'molecular_weight': mw,
-            'hf': hf_vol,
-            'y0': y0
-        }
-
-        return postulate_dict
-
-    def _emirical_composition(self, y0, tar, CO):
-        '''
-        Set the empirical composition of volatiles using the method by
-        NAME.
-        http://www.sciencedirect.com/science/article/pii/S0255270104001916
-
-        Parameters
-        ----------
-        y0: float
-            Final volatile yield
-        tar: mass fraction of tar in volatiles
-        CO: fraction of O converted to CO
-        '''
-        def el_fraction(sp, el):
-            '''Mass fraction of element el in species sp'''
-            if sp == 'char':
-                return 1.0 if el == 'C' else 0.0
-            else:
-                return (gas.species(sp).composition.get(el, 0) *
-                        gas.atomic_weight(el) /
-                        gas.molecular_weights[gas.species_index(sp)])
-
-        def calc_remaining(comp):
-            '''Remaining fraction of each elements'''
-            return {el: (ua - tot_el_fraction(comp, el))
-                    for el, ua in ultimate_analysis.items()}
-
-        def tot_el_fraction(comp, element):
-            '''Calc the total element fraction of the given element'''
-            return np.sum([val * el_fraction(sp, element)
-                           for sp, val in comp.items()])
-
-        sum_ua = (sum(self.ultimate_analysis.values()) -
-                  self.ultimate_analysis['S'])
-        ultimate_analysis = {
-            el: v / sum_ua
-            for el, v in self.ultimate_analysis.items()
-            if el != 'S'}
-        self.__log.debug('Update ultimate_analysis %s',
-                         ultimate_analysis)
-
-        gas_file = os.path.join(os.path.dirname(pkp.bins.__file__),
-                                '52.xml')
-        gas = cantera.Solution(gas_file)
-        composition = {}
-        composition['char'] = 1 - y0
-        # assume tar as C6H6
-
-        # assume N -> N2
-        composition['N2'] = ultimate_analysis['N']
-        composition['CO'] = (CO * ultimate_analysis['O'] /
-                             el_fraction('CO', 'O'))
-        composition['CO2'] = ((1 - CO) * ultimate_analysis['O'] /
-                              el_fraction('CO2', 'O'))
-        self.__log.debug('Vol composition %s', composition)
-
-        remaining = calc_remaining(composition)
-        self.__log.debug('Remaining element after CO/CO2/N2: %s',
-                         remaining)
-
-        C_in_tar = el_fraction('C6H6', 'C')
-        self.__log.debug('C in TAR %s', C_in_tar)
-        if C_in_tar * tar > remaining['C']:
-            composition['C6H6'] = remaining['C'] / C_in_tar
-            self.__log.debug('C in Tar > remaining C -> set tar: %s',
-                             composition['C6H6'])
-        else:
-            composition['C6H6'] = tar
-            self.__log.debug('Set TAR as %s', tar)
-
-        # recalculate remaining
-        remaining = calc_remaining(composition)
-        self.__log.debug('Remaining element after tar: %s', remaining)
-
-        c_to_h_mass = remaining['C'] / remaining['H']
-        c_to_h_molar = c_to_h_mass * M_elements['H'] / M_elements['C']
-        self.__log.debug('C/H molar: %s', c_to_h_molar)
-
-        if 0 <= c_to_h_molar <= 0.5:
-            # use C2H4 and H2
-            composition['C2H4'] = remaining['C'] / el_fraction(
-                'C2H4', 'C')
-            self.__log.debug('C2H4 %s', composition['C2H4'])
-        elif 0.5 < c_to_h_molar < 1:
-            # use C6H6
-            composition['C6H6'] = (composition['C6H6'] +
-                                   remaining['C'] /
-                                   el_fraction('C6H6', 'C'))
-            self.__log.debug('Update C6H6 %s', composition['C6H6'])
-
-        self.__log.debug('Remaining element after C: %s', remaining)
-        remaining = calc_remaining(composition)
-
-        composition['H2'] = remaining['H']
-        remaining = calc_remaining(composition)
-        self.__log.debug('Remaining %s', remaining)
-        self.__log.debug('Final Vol composition %s', composition)
-
-        emp_dict = {'composition': composition,
-                    'heat_pyro': self.heat_of_pyrolysis(
-                        composition, gas)}
-        return emp_dict
-
-    def calc_element_fraction(self, element, species):
-        '''
-        Calculate element fraction of the given species
-        '''
-        if species in ('Char', 'Solid'):
-            if element == 'C':
-                return 1.0
-            else:
-                return 0.0
-        elif species == 'Other':
-            return 0.0
-        else:
-            i = self.gas.element_index(element)
-            return (self.gas.atomic_weights[i] *
-                    self.gas.species(species).composition.get(element, 0) /
-                    self.gas.molecular_weights[
-                    self.gas.species_index(species)])
-
-    def heat_of_volatiles(self, composition, gas):
-        '''Heat of volatiles including char'''
-        return sum(val * self.heat_of_reaction_species(sp, gas)
-                   for sp, val in composition.items())
-
-    def heat_of_pyrolysis(self, composition, gas):
-        '''
-        Heat of pyrolysis. It is defined as the total heat released
-        during pyrolysis per unit of volatiles.
-        '''
-        heat_vol = self.heat_of_volatiles(composition, gas)
-        dh_pyro = self.lhv_daf - heat_vol
-        return dh_pyro / (1 - composition['char'])
-
-    def heat_of_reaction_species(self, sp, gas):
-        '''
-        Calculate the heat of reaction for the species sp
-        '''
-        T_ref = 273
-        if sp in ('N2'):
-            return 0.0
-        elif sp == 'char':
-            return self.lhv_char
-        spc = gas.species(sp)
-        hf = spc.thermo.h(T_ref)
-        n_o2 = 0.5 * (
-            2 * spc.composition.get('C', 0) +
-            0.5 * spc.composition.get('H', 0) -
-            spc.composition.get('O', 0))
-        n_co2 = spc.composition.get('C', 0)
-        # print 'n_co2', n_co2
-        n_h2o = spc.composition.get('H', 0) * 0.5
-        # print 'n_h2o', n_h2o
-        mw = gas.molecular_weights[gas.species_index(sp)]
-
-        h_o2 = gas.species('O2').thermo.h(T_ref)
-        h_co2 = gas.species('CO2').thermo.h(T_ref)
-        h_h2o = gas.species('H2O').thermo.h(T_ref)
-
-        heat_molar = (hf + n_o2 * h_o2 - n_co2 *
-                      h_co2 - n_h2o * h_h2o)
-        return heat_molar / mw
-=======
-        plt.close(fig)
->>>>>>> 1c0ba1fb
+        plt.close(fig)