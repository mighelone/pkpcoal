--- conflicted
+++ resolved
@@ -53,18 +53,15 @@
 
 def plot_and_save(path, pre, model):
     import matplotlib.pyplot as plt
-<<<<<<< HEAD
     time = pre[pre.keys()[0]]['time']
     #print model.res['ftot'].fittedYield()
-=======
->>>>>>> 7ee41ebb
     fig, (axs, axt) = plt.subplots(2,1)
     fig.set_size_inches(18.5, 10.5)
     colors = ['c', 'm', 'y', 'k', 'b', 'g', 'r', 'k', 'm']
     modeled_species = model.res.keys()
     leg = []
     legp = []
-<<<<<<< HEAD
+
     # TODO MV: it should be created a file for each species fitted otherwise there will be too many lines
     # TODO MV: the function Models.fittedYield should be modified, it is just returning the yield of the first run
     for i, (runName, run) in enumerate(pre.iteritems()):
@@ -76,26 +73,14 @@
             par = r.parameter
             mod, = axs.plot(run['time'], r.calcMass(par, 0.0, run['time'], run.interpolate('temp')),
                      color=colors[i], label = name + "Model")
-=======
-    for runName, run in pre.iteritems():
-        print runName
-        for i, name in enumerate(modeled_species):
-            data = run[name]
-            col = str(0.0 + i/(len(modeled_species)+1))
-            prep, = axs.plot(run['time'], data, label=name, color=col, ls='--')
-            mod, = axs.plot(run['time'], model.res[name].fittedYield(run),
-                     color=col, label = name + "Model")
->>>>>>> 7ee41ebb
+
             leg.append(name)
             leg.append(name+"Model")
             legp.append(prep)
             legp.append(mod)
-<<<<<<< HEAD
+
         axt.plot(time, run['temp'],color = colors[i])
 
-=======
-        axt.plot(run['time'], run['temp'], color=col)
->>>>>>> 7ee41ebb
     axt.get_yaxis().get_label().set_text('Temperature [K]')
     axs.get_yaxis().get_label().set_text('Species Yield [kg/kg_daf]')
     axt.get_xaxis().get_label().set_text('Time [s]')
