--- conflicted
+++ resolved
@@ -71,12 +71,7 @@
 import warnings
 
 from pkp.interpolate import interp
-<<<<<<< HEAD
-# from numpy import interp
 from ._exceptions import ImportError
-
-=======
->>>>>>> c4dd4131
 
 # Import Numba
 try:
