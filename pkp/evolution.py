--- conflicted
+++ resolved
@@ -318,17 +318,10 @@
 
         fitnesses = np.array([p.fitness.values for p in pop])
         best = pop[fitnesses.argmin()]
-<<<<<<< HEAD
-
-        best_parameters = dict(zip(self.empirical_model.parameters_names,
-                                   self.unscale_parameters_final(best)))
-
-=======
+
         self.__log.debug('best scaled %s', best)
         best = self.unscale_parameters_final(best)
         self.__log.debug('best non-scaled %s', best)
->>>>>>> 1c0ba1fb
-        # print('Best population', best, best_parameters)
         return {p: v for p, v in
                 zip(self.empirical_model.parameters_names, best)}
 
