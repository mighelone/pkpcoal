--- conflicted
+++ resolved
@@ -163,7 +163,6 @@
         FileStr+= InformationFiles.MF_TarCr+'\n'
         FileStr+= FGTar+'\n'
         return FileStr
-<<<<<<< HEAD
 
 class WritePMSKDFile(object):
     """Writes the PMSKD.inp file using the output of the GUI. The filepaths are imorted from the previous version of PMSKD.inp."""
@@ -197,7 +196,26 @@
         print FileStr
         CPDsel, FGsel, PCCLsel, PMSKDsel = self.Info.RunPyrolProg()
         if PMSKDsel=='None':
-=======
+            FileStr+='No'+'\n'
+        else:
+            FileStr+='Yes'+'\n'
+        FileStr+=InformationFiles.M_selFit+'\n'
+        if PMSKDsel=='Run':
+            FileStr+='None'+'\n'
+        else:
+            FileStr+=PMSKDsel+'\n'
+        FileStr+='\n'
+        FileStr+=InformationFiles.M_selArrhSpec+'\n'
+        FileStr+=self.Info.ArrhSpec()+'\n\n'
+        FileStr+='number of step:\n'
+        FileStr+=self.npoint
+        FileStr+='\nMechanism file:\n'
+        FileStr+=self.mechfile
+
+        return FileStr
+
+    def __repr__(self):
+        return super(WritePMSKDFile, self).__repr__()
         
 class WritePCCLFile(object):
     """Writes the PCCL.inp file using the output of the GUI. The filepaths and exe name are imorted from the previous version of PCCL.inp."""
@@ -210,9 +228,9 @@
 #                Obj = InformationFiles.ReadFile('../FGDVC.inp')
 #            elif OSys=='Windows':
 #                Obj = InformationFiles.ReadFile('..\\FGDVC.inp')
-            self.DirMain= Obj.getText(InformationFiles.MP_dir)
-            self.Exe = Obj.getText(InformationFiles.MP_exe)
-            self.CalibrFactor = Obj.getText(InformationFiles.MP_CoalCal)
+            self.DirMain= Obj.getText(InformationFiles.MPC_dir)
+            self.Exe = Obj.getText(InformationFiles.MPC_exe)
+            self.CalibrFactor = Obj.getText(InformationFiles.MPC_CoalCal)
         except IOError:
             print 'Please put a PCCL.inp file in the directory to allow the program to read the PC Coal Lab directories.'
         PCCLFile=open('PCCL.inp','w')
@@ -225,50 +243,30 @@
     
     def __mkstr(self):
         """Writes the content of the PCCL file"""
-        FileStr=InformationFiles.MP_sel+'\n'
+        FileStr=InformationFiles.MPC_sel+'\n'
         CPDsel, FGsel, PCCLsel = self.Info.RunPyrolProg()
         if PCCLsel == 'None':
->>>>>>> 76a39972
             FileStr+='No'+'\n'
         else:
             FileStr+='Yes'+'\n'
         FileStr+=InformationFiles.M_selFit+'\n'
-<<<<<<< HEAD
-        if PMSKDsel=='Run':
-            FileStr+='None'+'\n'
-        else:
-            FileStr+=PMSKDsel+'\n'
-        FileStr+='\n'
-        FileStr+=InformationFiles.M_selArrhSpec+'\n'
-        FileStr+=self.Info.ArrhSpec()+'\n\n'
-        FileStr+='number of step:\n'
-        FileStr+=self.npoint
-        FileStr+='\nMechanism file:\n'
-        FileStr+=self.mechfile
-
-        return FileStr
-
-    def __repr__(self):
-        return super(WritePMSKDFile, self).__repr__()
-=======
         if PCCLsel == 'Run':
             FileStr+='None'+'\n'
         else:
             FileStr+=PCCLsel+'\n'
         FileStr+='\n'
-        FileStr+= InformationFiles.MP_dir+'\n'
+        FileStr+= InformationFiles.MPC_dir+'\n'
         FileStr+=self.DirMain+'\n'
-        FileStr+= InformationFiles.MP_exe+'\n'
+        FileStr+= InformationFiles.MPC_exe+'\n'
         FileStr+=self.Exe+'\n\n'
-        FileStr+= InformationFiles.MP_CoalCal+'\n'
+        FileStr+= InformationFiles.MPC_CoalCal+'\n'
         CoalCalFactor=self.CalibrFactor
         FileStr+= CoalCalFactor+'\n'
         PaticleSize=self.Info.PCCLParticleSize()
-        FileStr+= InformationFiles.MP_partSize+'\n'
+        FileStr+= InformationFiles.MPC_partSize+'\n'
         FileStr+= PaticleSize+'\n'
         return FileStr
         
->>>>>>> 76a39972
 
 
 class WriteOCFile(object):     
