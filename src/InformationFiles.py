--- conflicted
+++ resolved
@@ -5,8 +5,7 @@
 ######
 #Markers for the input File:
 #Markers for the Reading procedure of the coal input file:
-<<<<<<< HEAD
-M_PA=['Fixed Carbon:','Volatile Matter:','Moisture:','Ash:']
+M_PA   = ['Fixed Carbon:','Volatile Matter:','Moisture:','Ash:']
 M_UA=['UA Carbon:','UA Hydrogen:','UA Nitrogen:','UA Oxygen:','UA Sulphur:'] #for UA input
 M_HHV='Higher Heating Value, as recieved, in J/kg:'
 M_MTar='Tar Molecule weight, MTar:'
@@ -26,30 +25,12 @@
 MF_CoalSel='Choose Coal: 0 interpolate between library coals and generate own coal. Set 1 to 8 for a library coal.'
 MF_dir=['main directory FG-DVC:','directory fgdvc-output:']
 MF_TarCr='Model tar cracking? If no, set tar residence time equal 0. For a partial tar cracking enter the tar residence time in s. For full tar cracking write -1.'
-=======
-M_PA   = ['Fixed Carbon:','Volatile Matter:','Moisture:','Ash:']
-M_UA   = ['UA Carbon:','UA Hydrogen:','UA Nitrogen:','UA Oxygen:','UA Sulphur:'] #for UA input
-M_HHV  = 'Higher Heating Value, as recieved, in J/kg:'
-M_MTar = 'Tar Molecule weight, MTar:'
-M_Weight  = ['Weight-Parameter yields for fitting the kinetics:','Weight-Parameter rates for fitting the kinetics:']
-M_density = 'Coal dry density in kg/m3:'
-#Markers for the Reading procedure of the CPD input file:
-MC_sel   = 'useCPD?:'
-M_selFit = "selected fitting Approximation: 'constantRate', 'Arrhenius', 'ArrheniusNoB', 'Kobayashi', 'DAEM' or 'None'; selectedFit:"
-M_selArrhSpec = "Species of to Fit (when Arrhenius is selected): 'Total', 'MainSpecies', 'allSpecies'"
-MC_dt    = ['initial time step in s:','print increment, writeValue:']
-#Markers for the Reading procedure of the FG-DVC input file:
-MF_sel     = 'use FG-DVC?:'
-MF_CoalSel = 'Choose Coal: 0 interpolate between library coals and generate own coal. Set 1 to 8 for a library coal.'
-MF_dir     = ['main directory FG-DVC:','directory fgdvc-output:']
-MF_TarCr   = 'Model tar cracking? If no, set tar residence time equal 0. For a partial tar cracking enter the tar residence time in s. For full tar cracking write -1.'
-#Markers for the Reading procedure of the FG-DVC input file:
-MP_sel  = 'use PC Coal Lab?:'
-MP_dir  = 'PC Coal Lab Main Path:'
-MP_exe  = 'PC Coal Lab executable name:'
-MP_CoalCal  = 'Known PC Coal Lab Coal Calibration Factor? None or Value(float):'
-MP_partSize = 'Particle Size in micrometer:'
->>>>>>> 76a39972
+#Markers for the Reading procedure of the PC COAL LAB input file:
+MPC_sel  = 'use PC Coal Lab?:'
+MPC_dir  = 'PC Coal Lab Main Path:'
+MPC_exe  = 'PC Coal Lab executable name:'
+MPC_CoalCal  = 'Known PC Coal Lab Coal Calibration Factor? None or Value(float):'
+MPC_partSize = 'Particle Size in micrometer:'
 #Markers for the Reading procedure of the operating condition input file:
 M_Pressure='pressure in atm:'
 M_NrRuns='Number of Temperature Histories to include:'
