import numpy as np
import pylab as plt
import scipy as sp
import scipy.integrate
import scipy.interpolate
import platform
#
PngResolution=100
#
#oSystem=platform.system()
oSystem = 'Linux'
#the general parent class
class Model(object):
    """Parent class of the children ConstantRateModel, the three Arrhenius Models (notations) and the Kobayashi models. TimeVectorToInterplt allows the option to define the discrete time points, where to interpolate the results. If set to False (standard), then is are the outputted results equal the dt to solve the ODE. If set TimeVectorToInterplt=[t0,t1,t2,t3,t4] (t: floats) then is the yields result returned at method calcMass the yields at [t0,t1,t2,t3,t4], linear interploated."""
    
    def pltYield(self,fgdvc_list,xValueToPlot,yValueToPlot):
        """Plots the yields (to select with yValueToPlot) over Time or Temperature (to slect with xValueToPlot)."""
        for runnedCaseNr in range(len(fgdvc_list)):
            plt.plot(fgdvc_list[runnedCaseNr].Yield(xValueToPlot),fgdvc_list[runnedCaseNr].Yield(yValueToPlot))
        if xValueToPlot=='Time':
            plt.xlabel('t in s')
        if xValueToPlot=='Temp':
            plt.xlabel('T in K')
        if type(yValueToPlot)==int:
            SpeciesForTitle=fgdvc_list[0].SpeciesName(yValueToPlot)
        if type(yValueToPlot)==str:
            SpeciesForTitle=yValueToPlot
        plt.title(SpeciesForTitle)
        plt.ylabel('yield in wt%')
        plt.legend()
        plt.grid()
        if oSystem=='Linux':
            plt.savefig('Result/'+'Yields_'+yValueToPlot+'VS'+xValueToPlot+'.pdf',format='pdf')
        elif oSystem=='Windows':
            plt.savefig('Result\\'+'Yields_'+yValueToPlot+'VS'+xValueToPlot+'.pdf',format='pdf')
        else:
            print 'Models: Operating Platform cannot be specified.'
        plt.clf(),plt.cla()

    def pltRate(self,fgdvc_list,xValueToPlot,yValueToPlot):
        """Plots the rates (to select with yValueToPlot) over Time or Temperature (to slect with xValueToPlot)."""
        for runnedCaseNr in range(len(fgdvc_list)):
            plt.plot(fgdvc_list[runnedCaseNr].Rate(fgdvc_list[runnedCaseNr].SpeciesIndex(xValueToPlot)),fgdvc_list[runnedCaseNr].Rate(fgdvc_list[runnedCaseNr].SpeciesIndex(yValueToPlot)),label=yValueToPlot)
        if xValueToPlot=='Time':
            plt.xlabel('t in s')
        if xValueToPlot=='Temp':
            plt.xlabel('T in K')
        plt.ylabel('rate in wt%/s')
        if type(yValueToPlot)==int:
            SpeciesForTitle=fgdvc_list[0].SpeciesName(yValueToPlot)
        if type(yValueToPlot)==str:
            SpeciesForTitle=yValueToPlot
        plt.title(SpeciesForTitle)
        plt.legend()
        plt.grid()
        if oSystem=='Linux':
            plt.savefig('Result/'+'Rates_'+yValueToPlot+'VS'+xValueToPlot+'.pdf',format='pdf')
        elif oSystem=='Windows':
            plt.savefig('Result\\'+'Rates_'+yValueToPlot+'VS'+xValueToPlot+'.pdf',format='pdf')
        else:
            print 'Models: Operating Platform cannot be specified.'
        plt.clf(),plt.cla()
        
    def maxLengthOfVectors(self,fgdvc_list):
        """Returns the minimum lenght of a all vectors from the several runs."""
        Len_tPointsL=[]
        for i in range(len(fgdvc_list)):
            Len_tPointsL.append(len(fgdvc_list[i].Time()))
        Len_tPoints=max(Len_tPointsL)
        return Len_tPoints

    def plot(self,fgdvc_list,Species):
        """Plot the yield and the rates over time with two curves: one is the original data, the other the fitting curve. Also file 'PyrolysisProgramName-Species.out' (e.g. 'CPD-CO2.out') containing the time (s), yields (kg/kg), rates (kg/(kg s))."""
        #plots:
        colors=['r','b','g','black','purple']
        #Yields to compare
        u=[] #line index, time, column index: runned case
        v=[] #line index, time, column index: runned case
        for runnedCaseNr in range(len(fgdvc_list)):
            u_=fgdvc_list[runnedCaseNr].Yield(Species)
            v_=self.calcMass(fgdvc_list[runnedCaseNr],fgdvc_list[runnedCaseNr].Time(),fgdvc_list[runnedCaseNr].Interpolate('Temp'),Species)
            u.append(u_)
            v.append(v_)
        if type(Species)==int:
            SpeciesForTitle=fgdvc_list[0].SpeciesName(Species)
        if type(Species)==str:
            SpeciesForTitle=Species
        if SpeciesForTitle=='Solid':
            for runnedCaseNr in range(len(fgdvc_list)):
                plt.plot(fgdvc_list[runnedCaseNr].Time()[:len(u[runnedCaseNr])],u[runnedCaseNr],'-',color=colors[runnedCaseNr],label=fgdvc_list[0].Name()+' '+str(runnedCaseNr))
                plt.plot(fgdvc_list[runnedCaseNr].Time()[:len(v[runnedCaseNr])],v[runnedCaseNr],'--',color=colors[runnedCaseNr],label='fit')
                plt.plot(fgdvc_list[runnedCaseNr].Time()[:len(u[runnedCaseNr])],(1.-u[runnedCaseNr]),'-',color=colors[runnedCaseNr],label='Sum yields'+' '+str(runnedCaseNr))
                plt.plot(fgdvc_list[runnedCaseNr].Time()[:len(v[runnedCaseNr])],(1.-v[runnedCaseNr]),'--',color=colors[runnedCaseNr],label='fit')
        else:
            for runnedCaseNr in range(len(fgdvc_list)):
                plt.plot(fgdvc_list[runnedCaseNr].Time()[:len(u[runnedCaseNr])],u[runnedCaseNr],'-',color=colors[runnedCaseNr],label=fgdvc_list[0].Name()+' '+str(runnedCaseNr))
                plt.plot(fgdvc_list[runnedCaseNr].Time()[:len(v[runnedCaseNr])],v[runnedCaseNr],'--',color=colors[runnedCaseNr],label='fit')            
        plt.title(SpeciesForTitle)
        plt.xlabel('t in s')
        plt.ylabel('yield fraction in kg/kg_coal')
        plt.legend()
        plt.grid()
        if oSystem=='Linux':
            plt.savefig('Result/'+fgdvc_list[0].Name()+'-Fit_result_'+SpeciesForTitle+'_Y.pdf',format='pdf')
            plt.savefig('Result/'+fgdvc_list[0].Name()+'-Fit_result_'+SpeciesForTitle+'_Y.png',dpi=PngResolution,format='png')
        elif oSystem=='Windows':
            plt.savefig('Result\\'+fgdvc_list[0].Name()+'-Fit_result_'+SpeciesForTitle+'_Y.pdf',format='pdf')
            plt.savefig('Result\\'+fgdvc_list[0].Name()+'-Fit_result_'+SpeciesForTitle+'_Y.png',dpi=PngResolution,format='png')
        else:
            print 'Models: Operating Platform cannot be specified.'
        plt.clf(),plt.cla()
        #Rates to compare
        for runnedCaseNr in range(len(fgdvc_list)):
            ur=fgdvc_list[runnedCaseNr].Rate(Species)
            plt.plot(fgdvc_list[runnedCaseNr].Time(),ur,'-',color=colors[runnedCaseNr],label=fgdvc_list[runnedCaseNr].Name()+' '+str(runnedCaseNr))
            w=self.deriveC(fgdvc_list[runnedCaseNr],v[runnedCaseNr])
            plt.plot(fgdvc_list[runnedCaseNr].Time(),w,'--',color=colors[runnedCaseNr],label='fit')
        if type(Species)==int:
            SpeciesForTitle=fgdvc_list[0].SpeciesName(Species)
        if type(Species)==str:
            SpeciesForTitle=Species
        plt.title(SpeciesForTitle)
        plt.xlabel('t in s')
        plt.ylabel('rate in 1/s')#min')
        plt.legend()
        plt.grid()
        if oSystem=='Linux':
            plt.savefig('Result/'+fgdvc_list[0].Name()+'-Fit_result_'+SpeciesForTitle+'_R.pdf',format='pdf')
            plt.savefig('Result/'+fgdvc_list[0].Name()+'-Fit_result_'+SpeciesForTitle+'_R.png',dpi=PngResolution,format='png')
        elif oSystem=='Windows':
            plt.savefig('Result\\'+fgdvc_list[0].Name()+'-Fit_result_'+SpeciesForTitle+'_R.pdf',format='pdf')
            plt.savefig('Result\\'+fgdvc_list[0].Name()+'-Fit_result_'+SpeciesForTitle+'_R.png',dpi=PngResolution,format='png')
        else:
            print 'Models: Operating Platform cannot be specified.'
        plt.clf(),plt.cla()
        #writes result file
        for runnedCaseNr in range(len(fgdvc_list)):
            t=fgdvc_list[runnedCaseNr].Yield('Time')
            T=fgdvc_list[runnedCaseNr].Yield('Temp')
            w=self.deriveC(fgdvc_list[runnedCaseNr],v[runnedCaseNr])
            ur=fgdvc_list[runnedCaseNr].Rate(Species)
            if oSystem=='Linux':
<<<<<<< HEAD
                print fgdvc_list[runnedCaseNr]
                resultFile=open('Result/'+fgdvc_list[runnedCaseNr].Name()+'-Fit_result_'+SpeciesForTitle+str(runnedCaseNr)+'.out','w')
=======
                resultFile=open('Result/'+fgdvc_list[runnedCaseNr].Name()+'-Fit_result_'+SpeciesForTitle+'_'+str(runnedCaseNr)+'.out','w')
>>>>>>> 76a39972
            elif oSystem=='Windows':
                resultFile=open('Result\\'+fgdvc_list[runnedCaseNr].Name()+'-Fit_result_'+SpeciesForTitle+'_'+str(runnedCaseNr)+'.out','w')
            else:
                print 'Models: Operating Platform cannot be specified.'
            resultFile.write('    Time       Temperature    Yields       Rates    Yields(original) Rates(original) \n')
            for i in range(len(t)):
                resultFile.write('%7e  %11e %7e %8e %7e %8e \n' % (t[i], T[i], v[runnedCaseNr][i], w[i], u[runnedCaseNr][i], ur[i]))
            resultFile.close()

    def deriveC(self,fgdvc,yVector):
        """Returns a CDS of the inputted yVector."""
        dt=fgdvc.Dt()
        yDot=np.zeros(fgdvc.NPoints())
        yDot[0]=(yVector[1]-yVector[0])/dt[0]
        yDot[1:-1]=(yVector[2:]-yVector[:-2])/(2*dt[1:-1])
        yDot[-1]=(yVector[-1]-yVector[-2])/dt[-1]
        return yDot
        
    def calcRate(self,fgdvc,time,T,Name):
        """Generates the Rates using the yields vector and a CDS."""
        m=self.calcMass(fgdvc,time,T,Name)
        mDot=self.deriveC(fgdvc,m)
        return mDot

    def setParamVector(self,ParameterList):
        """Sets the Vector containing the kinetic parameter of the Model (refering to the child model)."""
        self._ParamVector=ParameterList

    def ParamVector(self):
        """Returns the Vector containing the kinetic parameter of the Model (refering to the child model)."""
        return self._ParamVector

    def ErrorYield(self,fgdvc,Species):                                  #calculates avrg Error between curves
        """Returns the absolute deviation per point between the fitted and the original yield curve."""
        v=self.calcMass(fgdvc,fgdvc.Time(),fgdvc.Interpolate('Temp'),Species)
        u=fgdvc.Yield(Species)
        absE=(np.sum(u-v))/fgdvc.NPoints()
        return absE

    def ErrorRate(self,fgdvc,Species):                                  #calculates avrg Error between curves
        """Returns the absolute deviation per point between the fitted and the original rate curve."""
        v=self.calcMass(fgdvc,fgdvc.Time(),fgdvc.Interpolate('Temp'),Species)
        uDot=fgdvc.Rate(Species)
        vDot=self.deriveC(fgdvc,v)
        absE=(np.sum(uDot-vDot))/fgdvc.NPoints()
        return absE
    
    def mkSimpleResultFiles(self,fgdvc_list,Species):
        """Simple result file if no fitting is carried out. Writes only the transformed results into a file."""
        if type(Species)==int:
            SpeciesForTitle=fgdvc_list[0].SpeciesName(Species)
        if type(Species)==str:
            SpeciesForTitle=Species
        #
        for runnedCaseNr in range(len(fgdvc_list)):
            t=fgdvc_list[runnedCaseNr].Yield('Time')
            T=fgdvc_list[runnedCaseNr].Yield('Temp')
            u=[]
            for Nr in range(len(fgdvc_list)):
                u_=fgdvc_list[Nr].Yield(Species)
                u.append(u_)
            w=self.deriveC(fgdvc_list[runnedCaseNr],u[runnedCaseNr])
            if oSystem=='Linux':
                resultFile=open('Result/'+fgdvc_list[runnedCaseNr].Name()+'-Fit_result_'+SpeciesForTitle+'_'+str(runnedCaseNr)+'.out','w')
            elif oSystem=='Windows':
                resultFile=open('Result\\'+fgdvc_list[runnedCaseNr].Name()+'-Fit_result_'+SpeciesForTitle+'_'+str(runnedCaseNr)+'.out','w')
            else:
                print 'Models: Operating Platform cannot be specified.'
            resultFile.write('    Time       Temperature Yields(original) Rates(original) \n')
            for i in range(len(u[runnedCaseNr])):
                resultFile.write('%7e  %11e %7e %8e \n' % (t[i], T[i], u[runnedCaseNr][i], w[i]))
            resultFile.close()
            
    def _mkInterpolatedRes(self,InputVecYields,Time):
        """Generates the result vector. Outputs the result vector at the corresponding time steps corresponding to the imported time at method calcMass. Requiered for Pc Coal Lab (only few reported points)."""
        return np.interp(Time,self.constDtVec,InputVecYields) # t for for interplt, t_points, y_points
    
    def setDt4Intergrate(self,constantDt):
     """constantDt allows the option to define numerical time step to solve the ODE. The outputted results ever equal the imported time list (when applying method calcMass Time = [t0,t1,t2,t3,t4]. If these time steps are too large, then is this defined dt used to solve the ODE and the results are linear interploated that way that they correspond to the imported time vector. To reset it, just set constantDt to False."""
     if constantDt != False:
         self.constDt = float(constantDt)
    
    def _mkDt4Integrate(self,Time):
        """Time is the original time vector calculated by exact model, e.g. CPD. This class generates the internal dt vector if the dt defined by the user file is too large. A time step must be defined in Method setDt4Intergrate before."""
        if self.constDt != False:
         self.constDtVec = np.arange(Time[0],Time[-1],self.constDt)

################childrenclasses####################

class ConstantRateModel(Model):
    """The model calculating the mass with m(t)=m_s0+(m_s0-m_s,e)*e**(-k*(t-t_start)) from the ODE dm/dt = -k*(m-m_s,e). The Parameter to optimize are k and t_start."""
    def __init__(self,InitialParameterVector):
        print 'Constant rate initialized'
        self._ParamVector=InitialParameterVector
        self.constDt = False # if set to false, the numerical time step corresponding to the outputted by the dtailled model (e.g CPD) is used; define a value to use instead this 

    def calcMass(self,fgdvc,t,T,SpeciesToCalc):
        ParamVector=self.ParamVector()
        u=fgdvc.Yield(SpeciesToCalc)
        u_0=u[0]; u_s0=ParamVector[2]
        if SpeciesToCalc=='Solid' or SpeciesToCalc==(fgdvc.SpeciesIndex('Solid')):
            v=u_s0+(u_0-u_s0)*np.exp(-ParamVector[0]*(t-ParamVector[1]))
        else:
            v=u_s0*(1.-np.exp(-ParamVector[0]*(t-ParamVector[1])))
        v=np.where(t>ParamVector[1],v,u_0)
        if self.constDt == False:
            return v
        else: #returns the short, interpolated list (e.g. for PCCL)
            return self._mkInterpolatedRes(v,t)

                
class ArrheniusModel(Model):
    """The Arrhenius model in the standart notation: dm/dt=A*(T**b)*exp(-E/T)*(m_s-m) with the parameter a,b,E to optimize."""
    def __init__(self,InitialParameterVector):
        print 'Arrhenuis Model initialized'
        self._ParamVector=InitialParameterVector
        self.ODE_hmax=1.e-2
        self.constDt = False # if set to false, the numerical time step corresponding to the outputted by the dtailled model (e.g CPD) is used; define a value to use instead this 
 
    def calcMass(self,fgdvc,time,T,Name):
        """Outputs the mass(t) using the model specific equation."""
        #numercal values:
        absoluteTolerance = 1.0e-8
        relativeTolerance = 1.0e-6
        ##################
        u=fgdvc.Yield(Name)
        ParamVec=self.ParamVector()
        m_s0=ParamVec[3]
        # question whether the dt from DetailledModel result file or from a constant dt should be used
        if self.constDt == False: # dt for integrate = dt from DM result file
            timeInt = time
        else: #if dt in DM results file has too large dt
            self._mkDt4Integrate(time)
            timeInt = self.constDtVec
        def dmdt(m,t):
            if Name == 'Solid':# or Name == fgdvc.Yields2Cols['Solid']:
                dmdt_out=-ParamVec[0]*(T(t)**ParamVec[1])*np.exp(-ParamVec[2]/(T(t)))*(m-m_s0)
                dmdt_out=np.where(abs(dmdt_out)>1.e-300,dmdt_out,0.0) #sets values<0 =0.0, otherwise it will further cause problems (nan)
            else:
                dmdt_out= ParamVec[0]*(T(t)**ParamVec[1])*np.exp(-ParamVec[2]/(T(t)))*(m_s0-m)
                dmdt_out=np.where(abs(dmdt_out)>1.e-300,dmdt_out,0.0) #sets values<0 =0.0, otherwise it will further cause problems (nan)
            return dmdt_out
        InitialCondition=[u[0]]
        m_out=sp.integrate.odeint(dmdt,InitialCondition,timeInt,atol=absoluteTolerance,rtol=relativeTolerance,hmax=self.ODE_hmax) 
        if self.constDt == False:
            if (ParamVec[0]<0 or ParamVec[2]<0):
                m_out[:,0]=float('inf')
                return m_out[:,0]
            else:
                return m_out[:,0]
        else: #returns the short, interpolated list (e.g. for PCCL)
            return self._mkInterpolatedRes(m_out[:,0],time)

    def ConvertKinFactors(self,ParameterVector):
        """Dummy. Function actual has to convert the parameter into the standart Arrhenius notation."""
        #does nothing, just to have the same way of use for all notations
        return ParameterVector

                
class ArrheniusModelNoB(Model):
    """The Arrhenius model in the standart notation: dm/dt=A*exp(-E/T)*(m_s-m) with the parameter a,b,E to optimize."""
    def __init__(self,InitialParameterVector):
        print 'Arrhenuis Model initialized'
        self._ParamVector=InitialParameterVector
        self.ODE_hmax=1.e-2
        self.constDt = False # if set to false, the numerical time step corresponding to the outputted by the dtailled model (e.g CPD) is used; define a value to use instead this 
 
    def calcMass(self,fgdvc,time,T,Name):
        """Outputs the mass(t) using the model specific equation."""
        #numercal values:
        absoluteTolerance = 1.0e-8
        relativeTolerance = 1.0e-6
        ##################
        u=fgdvc.Yield(Name)
        ParamVec=self.ParamVector()
        m_s0=ParamVec[2]
        # question whether the dt from DetailledModel result file or from a constant dt should be used
        if self.constDt == False: # dt for integrate = dt from DM result file
            timeInt = time
        else: #if dt in DM results file has too large dt
            self._mkDt4Integrate(time)
            timeInt = self.constDtVec
        def dmdt(m,t):
            if Name == 'Solid':# or Name == fgdvc.Yields2Cols['Solid']:
                dmdt_out=-ParamVec[0]*np.exp(-ParamVec[1]/(T(t)))*(m-m_s0)
                dmdt_out=np.where(abs(dmdt_out)>1.e-300,dmdt_out,0.0) #sets values<0 =0.0, otherwise it will further cause problems (nan)
            else:
                dmdt_out= ParamVec[0]*np.exp(-ParamVec[1]/(T(t)))*(m_s0-m)
                dmdt_out=np.where(abs(dmdt_out)>1.e-300,dmdt_out,0.0) #sets values<0 =0.0, otherwise it will further cause problems (nan)
            return dmdt_out
        InitialCondition=[u[0]]
        m_out=sp.integrate.odeint(dmdt,InitialCondition,timeInt,atol=absoluteTolerance,rtol=relativeTolerance,hmax=self.ODE_hmax) 
        if self.constDt == False:
            if (ParamVec[0]<0 or ParamVec[1]<0):
                m_out[:,0]=float('inf')
                return m_out[:,0]
            else:
                return m_out[:,0]
        else: #returns the short, interpolated list (e.g. for PCCL)
            return self._mkInterpolatedRes(m_out[:,0],time)

    def ConvertKinFactors(self,ParameterVector):
        """Dummy. Function actual has to convert the parameter into the standart Arrhenius notation."""
        #does nothing, just to have the same way of use for all notations
        return ParameterVector
        
        
class ArrheniusModelAlternativeNotation1(ArrheniusModel):
    """Arrhenius model with a notation having a better optimization behaviour: dm/dt=exp[k0-a*(T0/T(t)-1)]*(ms-m). See the documentation for the reference. The parameters to optimize are k0 and a."""
    def __init__(self,InitialParameterVector):
        print 'Arrhenuis Model class initialized'
        self._ParamVector=InitialParameterVector
        self.ODE_hmax=1.e-2
        self.constDt = False # if set to false, the numerical time step corresponding to the outputted by the dtailled model (e.g CPD) is used; define a value to use instead this 
        
    def calcMass(self,fgdvc,time,T,Name):
        """Outputs the mass(t) using the model specific equation."""
        #numercal values:
        absoluteTolerance = 1.0e-8
        relativeTolerance = 1.0e-6
        ##################
        ParamVec=self.ParamVector()
        u=fgdvc.Yield(Name)
        m_s0=ParamVec[2]
        twhereTmax=time[fgdvc.LineNumberMaxRate(Name)]
        self.T0=T(twhereTmax)
        # question whether the dt from DetailledModel result file or from a constant dt should be used
        if self.constDt == False: # dt for integrate = dt from DM result file
            timeInt = time
        else: #if dt in DM results file has too large dt
            self._mkDt4Integrate(time)
            timeInt = self.constDtVec
        def dmdt(m,t):
            if Name == 'Solid':# or Name == fgdvc.Yields2Cols['Solid']:
                dmdt_out=-np.exp( ParamVec[0]  - ParamVec[1]*( self.T0/T(t) - 1 ))*(m-m_s0) #-ParamVec[0]*( (T(t)/self.T0)**ParamVec[1] )*np.exp( -ParamVec[2]*(self.T0/(T(t))-1) )*(m)    #IC
                dmdt_out=np.where(abs(dmdt_out)>1.e-300,dmdt_out,0.0) #sets values<0 =0.0, otherwise it will further cuase problem(nan)
            else:
                dmdt_out= np.exp( ParamVec[0] - ParamVec[1]*( self.T0/T(t) - 1 ))*(m_s0-m)
            return dmdt_out
        InitialCondition=[u[0]]
        m_out=sp.integrate.odeint(dmdt,InitialCondition,timeInt,atol=absoluteTolerance,rtol=relativeTolerance)
        if self.constDt == False:
            return m_out[:,0]
        else: #returns the short, interpolated list (e.g. for PCCL)
            return self._mkInterpolatedRes(m_out[:,0],time)

    def ConvertKinFactors(self,ParameterVector):
        """Converts the own kinetic factors back to the standard Arrhenius kinetic factors."""
        #k=ParameterVector[0]
        #a=ParameterVector[1]
        A=np.exp( ParameterVector[0] + ParameterVector[1] )
        E=ParameterVector[1]*self.T0
        return [A,0.0,E,ParameterVector[2]]

    def ConvertKinFactorsToOwnNotation(self,fgdvc,ParameterVector,Species):
        """Converts the standard Arrhenius kinetic factors backk to the factors of the own notation."""
        time=fgdvc.Time()
        twhereTRmax=time[fgdvc.LineNumberMaxRate(Species)]
        T=fgdvc.Interpolate('Temp')
        self.T0=T(twhereTRmax)
        A=ParameterVector[0]
        if ParameterVector[1]!=0:
            print 'b is not considered in this Notation and set to 0'
        E=ParameterVector[2]
        a=E/self.T0
        k0=np.log(A)-a
        return [k0,a,ParameterVector[3]]

        
class ArrheniusModelAlternativeNotation2(ArrheniusModel):
    """Arrhenius model with a notation having a better optimization behaviour: dm/dt=exp[c*(b1*(1/T(t)-1/T_min)-b2*(1/T(t)-1/T_max))]*(ms-m); with c=(1/T_max-1/Tmin)**(-1). See the documentation for the reference. The parameters to optimize are b1 and b2."""
    def __init__(self,InitialParameterVector):
        print 'Arrhenius Model class initialized'
        self._ParamVector=InitialParameterVector
        self.T_min=300
        self.T_max=1500
        self.constDt = False # if set to false, the numerical time step corresponding to the outputted by the dtailled model (e.g CPD) is used; define a value to use instead this 
        
    def setMinMaxTemp(self,Tmin,Tmax):
        """Sets the temperature constants, see the equation."""
        self.T_min=Tmin
        self.T_max=Tmax
        
    def calcMass(self,fgdvc,time,T,Name):
        """Outputs the mass(t) using the model specific equation."""
        self.c=1./(1./self.T_max-1./self.T_min)
        self.ODE_hmax=1.e-2
        self.fgdvc=fgdvc
        #numercal values:
        absoluteTolerance = 1.0e-8
        relativeTolerance = 1.0e-6
        ##################
        ParamVec=self.ParamVector()
        u=fgdvc.Yield(Name)
        #uDot=fgdvc.Rate(Name)
        m_s0=ParamVec[2]
        # question whether the dt from DetailledModel result file or from a constant dt should be used
        if self.constDt == False: # dt for integrate = dt from DM result file
            timeInt = time
        else: #if dt in DM results file has too large dt
            self._mkDt4Integrate(time)
            timeInt = self.constDtVec
        def dmdt(m,t):
            if Name == 'Solid':# or Name == fgdvc.Yields2Cols['Solid']:
                dmdt_out= -np.exp( self.c*( ParamVec[0]*(1./T(t)-1./self.T_min) - ParamVec[1]*(1./T(t)-1./self.T_max) ) )*(m-m_s0)
                dmdt_out=np.where(abs(dmdt_out)>1.e-300,dmdt_out,0.0) #sets values<0 =0.0, otherwise it will further cause problem(nan)
            else:
                dmdt_out= np.exp( self.c*( ParamVec[0]*(1./T(t)-1./self.T_min) - ParamVec[1]*(1./T(t)-1./self.T_max) ) )*(m_s0-m)
                dmdt_out=np.where(abs(dmdt_out)>1.e-300,dmdt_out,0.0) #sets values<0 =0.0, otherwise it will further cause problem(nan)
            return dmdt_out
        InitialCondition=[u[0]]
        m_out=sp.integrate.odeint(dmdt,InitialCondition,timeInt,atol=absoluteTolerance,rtol=relativeTolerance,hmax=self.ODE_hmax)
        ArrStandartParam=self.ConvertKinFactors(ParamVec)
        if self.constDt == False:
            if (ArrStandartParam[0]<0 or ArrStandartParam[2]<0):
                m_out[:,0]=float('inf')
                return m_out[:,0]
            else:
                return m_out[:,0]
        else: #returns the short, interpolated list (e.g. for PCCL)
            return self._mkInterpolatedRes(m_out[:,0],time)

    def ConvertKinFactors(self,ParameterVector):
        """Converts the own kinetic factors back to the standard Arrhenius kinetic factors."""
        #b1=ParameterVector[0]
        #b2=ParameterVector[1]
        self.c=1./(1./self.T_max-1./self.T_min)
        A=np.exp( -self.c*ParameterVector[0]/self.T_min + self.c*ParameterVector[1]/self.T_max )
        E=self.c*ParameterVector[1]-self.c*ParameterVector[0]
        m_s0=ParameterVector[2]
        return [A,0,E,m_s0]

    def ConvertKinFactorsToOwnNotation(self,ParameterVector):
        """Converts the standard Arrhenius kinetic factors back to the factors of the own notation."""
        self.c=1/(1/self.T_max-1/self.T_min)
        #A=ParameterVector[0]
        #b not used
        #E=ParameterVector[2]
        if ParameterVector[1]!=0:
            print 'b is not considered in this Notation and set to 0'
        b2=( (self.T_max/self.c)*np.log(ParameterVector[0])-(ParameterVector[2]*self.T_max)/(self.c*self.T_min) )*(1-self.T_max/self.T_min)**(-1)
        b1=b2-ParameterVector[2]/self.c
        return [b1,b2,ParameterVector[3]]

class Kobayashi(Model):
    """Calculates the devolatilization reaction using the Kobayashi model. The Arrhenius equation inside are in the standard notation."""
    def __init__(self,InitialParameterVector):
        print 'Kobayashi Model initialized'
        self._ParamVector=InitialParameterVector
        self.ODE_hmax=1.e-2
        self.constDt = False # if set to false, the numerical time step corresponding to the outputted by the dtailled model (e.g CPD) is used; define a value to use instead this 
        
    def calcMass(self,fgdvc,time,T,Name):
        """Outputs the mass(t) using the model specific equation. The input Vector is [A1,E1,A2,E2,alpha1,alpha2]"""
        # question whether the dt from DetailledModel result file or from a constant dt should be used
        if self.constDt == False: # dt for integrate = dt from DM result file
            timeInt = time
        else: #if dt in DM results file has too large dt
            self._mkDt4Integrate(time)
            timeInt = self.constDtVec
        self.fgdvc=fgdvc
        timeInt=np.delete(timeInt,0)
        self.__Integral=0.0
        tList=[0.0]
        k1k2=[0.0]
        ParamVec=self.ParamVector()
        #
        def dmdt(m,t):
            k1=ParamVec[0]*np.exp(-ParamVec[1]/(T(t)))
            k2=ParamVec[2]*np.exp(-ParamVec[3]/(T(t)))
            tList.append(t)
            k1k2.append(k1+k2)
            self.__Integral+=0.5*(tList[-1]-tList[-2])*(k1k2[-1]+k1k2[-2])
            dmdt_out = ( (ParamVec[4]*k1+ParamVec[5]*k2)*np.exp(-self.__Integral) )
            dmdt_out=np.where(abs(dmdt_out)>1.e-300,dmdt_out,0.0) #sets values<0 =0.0, otherwise it will further cause problem(nan)
            return dmdt_out
        InitialCondition=[0]
        m_out=sp.integrate.odeint(dmdt,InitialCondition,timeInt,atol=1.e-5,rtol=1.e-4,hmax=1.e-2)
        m_out=m_out[:,0]
        m_out=np.insert(m_out,0,0.0)
        if self.constDt == False:
            if (ParamVec[0]<0 or ParamVec[1]<0 or ParamVec[2]<0 or ParamVec[3]<0 or ParamVec[4]<0  or ParamVec[5]>1  ):
                m_out[:]=float('inf')
                return m_out
            else:
                return m_out
        else: #returns the short, interpolated list (e.g. for PCCL)
            return self._mkInterpolatedRes(m_out,time)
        

class KobayashiPCCL(Model):
    """Calculates the devolatilization reaction using the Kobayashi model. The Arrhenius equation inside are in the standard notation. The fitting parameter are as in PCCL A1,A2,E1,alpha1. TimeVectorToInterplt allows the option to define the discrete time points, where to interpolate the results. If set to False (standard), then is are the outputted results equal the dt to solve the ODE."""
    def __init__(self,InitialParameterVector):
        print 'Kobayashi Model initialized'
        self._ParamVector=InitialParameterVector
        self.ODE_hmax=1.e-2
        self.constDt = False # if set to false, the numerical time step corresponding to the outputted by the dtailled model (e.g CPD) is used; define a value to use instead this 
        
    def calcMass(self,fgdvc,time,T,Name):
        """Outputs the mass(t) using the model specific equation."""
        # question whether the dt from DetailledModel result file or from a constant dt should be used
        if self.constDt == False: # dt for integrate = dt from DM result file
            timeInt = time
        else: #if dt in DM results file has too large dt
            self._mkDt4Integrate(time)
            timeInt = self.constDtVec
        self.fgdvc=fgdvc
        timeInt=np.delete(timeInt,0)
        self.__Integral=0.0
        tList=[0.0]
        k1k2=[0.0]
        ParamVec=self.ParamVector()
        #
        def dmdt(m,t):
            k1=ParamVec[0]*np.exp(-ParamVec[2]/(T(t)))
            k2=ParamVec[1]*np.exp(-(ParamVec[2]+self.__E2diff)/(T(t)))
            tList.append(t)
            k1k2.append(k1+k2)
            self.__Integral+=0.5*(tList[-1]-tList[-2])*(k1k2[-1]+k1k2[-2])
            dmdt_out = ( (ParamVec[3]*k1+self.__alpha2*k2)*np.exp(-self.__Integral) )
            dmdt_out=np.where(abs(dmdt_out)>1.e-300,dmdt_out,0.0) #sets values<0 =0.0, otherwise it will further cause problem(nan)
            return dmdt_out
        InitialCondition=[0]
        m_out=sp.integrate.odeint(dmdt,InitialCondition,timeInt,atol=1.e-5,rtol=1.e-4,hmax=1.e-2)
        m_out=m_out[:,0]
        m_out=np.insert(m_out,0,0.0)
        if self.constDt == False:
            if (ParamVec[0]<0 or ParamVec[1]<0 or ParamVec[2]<0 or ParamVec[3]<0):
                m_out[:]=float('inf')
                return m_out
            else:
                return m_out
        else: #returns the short, interpolated list (e.g. for PCCL)
            return self._mkInterpolatedRes(m_out,time)
        

    def ConvertKinFactors(self,ParameterVector):
        """Outputs the Arrhenius equation factors in the shape [A1,E1,A2,E2]. Here where the real Arrhenius model is in use only a dummy function."""
        P=self.ParamVector()
        return [P[0],P[1],P[2],P[3]]
    
    def setKobWeights(self,alpha2):
        """Sets the two Kobayashi weights alpha2."""
        self.__alpha2=alpha2
        
    def KobWeights(self):
        """Returns the two Kobayashi weights alpha2."""
        return self.__alpha2
    
    def setE2Diff(self,DifferenceE1E2):
        """Sets the dE in E2=E1+dE."""
        self.__E2diff=DifferenceE1E2
        
    def E2Diff(self):
        """Returns the dE in E2=E1+dE."""
        return self.__E2diff

class KobayashiA2(Model):
    """Calculates the devolatilization reaction using the Kobayashi model. The Arrhenius equation inside are in the secend alternative notation (see class ArrheniusModelAlternativeNotation2)."""
    def __init__(self,InitialParameterVector):
        print 'Kobayashi Model initialized'
        self._ParamVector=InitialParameterVector
        self.ODE_hmax=1.e-2
        self.constDt = False # if set to false, the numerical time step corresponding to the outputted by the dtailled model (e.g CPD) is used; define a value to use instead this 

    def calcMass(self,fgdvc,time,T,Name):
        """Outputs the mass(t) using the model specific equation."""
        # question whether the dt from DetailledModel result file or from a constant dt should be used
        if self.constDt == False: # dt for integrate = dt from DM result file
            timeInt = time
        else: #if dt in DM results file has too large dt
            self._mkDt4Integrate(time)
            timeInt = self.constDtVec
        self.fgdvc=fgdvc
        T_general=fgdvc.Rate('Temp')
        self.T_min=min(T_general)
        self.T_max=max(T_general)
        self.c=1./(1./self.T_max-1./self.T_min)
        #alpha has to be greater equal zero:
        absoluteTolerance = 1.0e-8
        relativeTolerance = 1.0e-6
        self.tList=[0.0]
        #deletes to solve trapezian rule:
        timeInt=np.delete(timeInt,0)
        self.Integral=0.0
        self.k1k2=[0.0]
        ParamVec=self.ParamVector()
        u=fgdvc.Yield(Name)
        #
        def dmdt(m,t):
            k1=np.exp( self.c*( ParamVec[0]*(1./T(t)-1./self.T_min) - ParamVec[1]*(1./T(t)-1./self.T_max) ) )
            k2=np.exp( self.c*( ParamVec[2]*(1./T(t)-1./self.T_min) - ParamVec[3]*(1./T(t)-1./self.T_max) ) )
            self.tList.append(t)
            self.k1k2.append(k1+k2)
            self.Integral+=0.5*(self.tList[-1]-self.tList[-2])*(self.k1k2[-1]+self.k1k2[-2])
            dmdt_out = ( (self.__alpha1*k1+self.__alpha2*k2)*np.exp(-self.Integral) )
            dmdt_out=np.where(abs(dmdt_out)>1.e-300,dmdt_out,0.0) #sets values<0 =0.0, otherwise it will further cause problem(nan)
            return dmdt_out
        InitialCondition=[u[0]]
        m_out=sp.integrate.odeint(dmdt,InitialCondition,timeInt,atol=absoluteTolerance,rtol=relativeTolerance,hmax=self.ODE_hmax)
        m_out=m_out[:,0]
        m_out=np.insert(m_out,0,0.0)
        if self.constDt == False:
            return m_out
        else: #returns the short, interpolated list (e.g. for PCCL)
            return self._mkInterpolatedRes(m_out,time)

    def ConvertKinFactors(self,ParameterVector):
        """Converts the alternative notaion Arrhenius factors into the satndard Arrhenius factors and return them in the shape  [A1,E1], [A2,E2]"""
        A1=np.exp( -self.c*ParameterVector[0]/self.T_min + self.c*ParameterVector[1]/self.T_max )
        E1=self.c*ParameterVector[1]-self.c*ParameterVector[0]
        A2=np.exp( -self.c*ParameterVector[2]/self.T_min + self.c*ParameterVector[3]/self.T_max )
        E2=self.c*ParameterVector[3]-self.c*ParameterVector[2]
        return [A1,E1,A2,E2]

    def setKobWeights(self,alpha1,alpha2):
        """Sets the two Kobayashi weights alpha1 and alpha2."""
        self.__alpha1=alpha1
        self.__alpha2=alpha2
        
    def KobWeights(self):
        """Returns the two Kobayashi weights alpha1 and alpha2."""
        return self.__alpha1, self.__alpha2
        

class DAEM(Model):
    """Calculates the devolatilization reaction using the Distributed Activation Energy Model."""
    def __init__(self,InitialParameterVector):
        print 'DAEM initialized'
        self._ParamVector=InitialParameterVector
        self.ODE_hmax=1.e-2
        self.NrOfActivationEnergies=50
        self.constDt = False # if set to false, the numerical time step corresponding to the outputted by the dtailled model (e.g CPD) is used; define a value to use instead this 
    
    def setNrOfActivationEnergies(self,NrOfE):
        """Define for how many activation energies of the range of the whole distribution the integral shall be solved (using Simpson Rule)."""
        self.NrOfActivationEnergies=NrOfE
        
    def NrOfActivationEnergies(self):
        """Returns the number of activation enrgies the integral shall be solved for (using Simpson Rule)."""
        return self.NrOfActivationEnergies
        
    def calcMass(self,fgdvc,time,T,Name):
        """Outputs the mass(t) using the model specific equation."""
        self.E_List=np.arange(int(self._ParamVector[1]-3.*self._ParamVector[2]),int(self._ParamVector[1]+3.*self._ParamVector[2]),int((6.*self._ParamVector[2])/self.NrOfActivationEnergies)) #integration range E0 +- 3sigma, see [Cai 2008]
        # question whether the dt from DetailledModel result file or from a constant dt should be used
        if self.constDt == False: # dt for integrate = dt from DM result file
            timeInt = time
        else: #if dt in DM results file has too large dt
            self._mkDt4Integrate(time)
            timeInt = self.constDtVec
        #Inner Integral Funktion
        def II_dt(t,E_i):
            return np.exp( -E_i/T(t) )
        #outer Integral for one activation energy from t0 to tfinal
        #stores all values of the inner Integrals (time,ActivationEnergy) in a 2D-Array
        InnerInts=np.zeros([len(timeInt),len(self.E_List)])
        CurrentInnerInt=np.zeros(len(timeInt))
        for Ei in range(len(self.E_List)):
            CurrentInnerInt[:]=II_dt(timeInt[:],self.E_List[Ei])
            InnerInts[1:,Ei] = sp.integrate.cumtrapz(CurrentInnerInt,timeInt[:])
        #
        def OI_dE(EIndex,tIndex):
            m = np.exp(-self._ParamVector[0]*InnerInts[tIndex,EIndex])*(1./(self._ParamVector[2]*(2.*np.pi)**0.5))*np.exp(-(self.E_List[EIndex]-self._ParamVector[1])**2/(2.*self._ParamVector[2]**2)) 
#            print 'InnerInt',InnerInt,'mass',dm_dt
            return m
        m_out=np.zeros(np.shape(timeInt))
        mE=np.zeros(np.shape(self.E_List))
        for ti in range(len(timeInt)):
            for Ei in range(len(self.E_List)):
                mE[Ei]=OI_dE(Ei,ti)
            m_out[ti]=sp.integrate.simps(mE,self.E_List)
        #descaling
        m_out = self._ParamVector[3]*(1.-m_out)
        if self.constDt == False:
            return m_out
        else: #returns the short, interpolated list (e.g. for PCCL)
            return self._mkInterpolatedRes(m_out,time)<|MERGE_RESOLUTION|>--- conflicted
+++ resolved
@@ -140,13 +140,10 @@
             w=self.deriveC(fgdvc_list[runnedCaseNr],v[runnedCaseNr])
             ur=fgdvc_list[runnedCaseNr].Rate(Species)
             if oSystem=='Linux':
-<<<<<<< HEAD
                 print fgdvc_list[runnedCaseNr]
-                resultFile=open('Result/'+fgdvc_list[runnedCaseNr].Name()+'-Fit_result_'+SpeciesForTitle+str(runnedCaseNr)+'.out','w')
-=======
                 resultFile=open('Result/'+fgdvc_list[runnedCaseNr].Name()+'-Fit_result_'+SpeciesForTitle+'_'+str(runnedCaseNr)+'.out','w')
->>>>>>> 76a39972
             elif oSystem=='Windows':
+                print fgdvc_list[runnedCaseNr]
                 resultFile=open('Result\\'+fgdvc_list[runnedCaseNr].Name()+'-Fit_result_'+SpeciesForTitle+'_'+str(runnedCaseNr)+'.out','w')
             else:
                 print 'Models: Operating Platform cannot be specified.'
