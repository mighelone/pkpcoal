--- conflicted
+++ resolved
@@ -121,38 +121,38 @@
         self.cB_PCCL.addItem(_fromUtf8(""))
         self.cB_PCCL.addItem(_fromUtf8(""))
         self.cB_PCCL.addItem(_fromUtf8(""))
-<<<<<<< HEAD
-        self.formLayout.setWidget(2, QFormLayout.FieldRole, self.cB_PCCL)
-        # add from here
-        self.L_PMSKD = QLabel(self.layoutWidget)
-        self.L_PMSKD.setObjectName(_fromUtf8("L_PMSKD"))
-        self.formLayout.setWidget(3, QFormLayout.LabelRole, self.L_PMSKD)
-        self.cB_PMSKD = QComboBox(self.layoutWidget)
-        self.cB_PMSKD.setObjectName(_fromUtf8("cB_PMSKD"))
-        self.cB_PMSKD.addItem(_fromUtf8(""))
-        self.cB_PMSKD.addItem(_fromUtf8(""))
-        self.cB_PMSKD.addItem(_fromUtf8(""))
-        self.cB_PMSKD.addItem(_fromUtf8(""))
-        self.cB_PMSKD.addItem(_fromUtf8(""))
-        self.cB_PMSKD.addItem(_fromUtf8(""))
-        self.cB_PMSKD.addItem(_fromUtf8(""))
-        self.formLayout.setWidget(3, QFormLayout.FieldRole, self.cB_PMSKD)
-        # added until here
-        self.layoutWidget1 = QWidget(self.centralwidget)
-        self.layoutWidget1.setGeometry(QRect(540, 100, 201, 81))
-        self.layoutWidget1.setObjectName(_fromUtf8("layoutWidget1"))
-        self.formLayout_2 = QFormLayout(self.layoutWidget1)
-        self.formLayout_2.setFieldGrowthPolicy(QFormLayout.ExpandingFieldsGrow)
-        #self.formLayout_2.setMargin(0)
-        self.formLayout_2.setObjectName(_fromUtf8("formLayout_2"))
-        self.L_WeightParam = QLabel(self.layoutWidget1)
-        self.L_WeightParam.setObjectName(_fromUtf8("L_WeightParam"))
-        self.formLayout_2.setWidget(0, QFormLayout.SpanningRole, self.L_WeightParam)
-        self.L_Yweight = QLabel(self.layoutWidget1)
-        self.L_Yweight.setObjectName(_fromUtf8("L_Yweight"))
-        self.formLayout_2.setWidget(1, QFormLayout.LabelRole, self.L_Yweight)
-        self.lE_Yweight = QLineEdit(self.layoutWidget1)
-=======
+#<<<<<<< HEAD
+#        self.formLayout.setWidget(2, QFormLayout.FieldRole, self.cB_PCCL)
+#        # add from here
+#        self.L_PMSKD = QLabel(self.layoutWidget)
+#        self.L_PMSKD.setObjectName(_fromUtf8("L_PMSKD"))
+#        self.formLayout.setWidget(3, QFormLayout.LabelRole, self.L_PMSKD)
+#        self.cB_PMSKD = QComboBox(self.layoutWidget)
+#        self.cB_PMSKD.setObjectName(_fromUtf8("cB_PMSKD"))
+#        self.cB_PMSKD.addItem(_fromUtf8(""))
+#        self.cB_PMSKD.addItem(_fromUtf8(""))
+#        self.cB_PMSKD.addItem(_fromUtf8(""))
+#        self.cB_PMSKD.addItem(_fromUtf8(""))
+#        self.cB_PMSKD.addItem(_fromUtf8(""))
+#        self.cB_PMSKD.addItem(_fromUtf8(""))
+#        self.cB_PMSKD.addItem(_fromUtf8(""))
+#        self.formLayout.setWidget(3, QFormLayout.FieldRole, self.cB_PMSKD)
+#        # added until here
+#        self.layoutWidget1 = QWidget(self.centralwidget)
+#        self.layoutWidget1.setGeometry(QRect(540, 100, 201, 81))
+#        self.layoutWidget1.setObjectName(_fromUtf8("layoutWidget1"))
+#        self.formLayout_2 = QFormLayout(self.layoutWidget1)
+#        self.formLayout_2.setFieldGrowthPolicy(QFormLayout.ExpandingFieldsGrow)
+#        #self.formLayout_2.setMargin(0)
+#        self.formLayout_2.setObjectName(_fromUtf8("formLayout_2"))
+#        self.L_WeightParam = QLabel(self.layoutWidget1)
+#        self.L_WeightParam.setObjectName(_fromUtf8("L_WeightParam"))
+#        self.formLayout_2.setWidget(0, QFormLayout.SpanningRole, self.L_WeightParam)
+#        self.L_Yweight = QLabel(self.layoutWidget1)
+#        self.L_Yweight.setObjectName(_fromUtf8("L_Yweight"))
+#        self.formLayout_2.setWidget(1, QFormLayout.LabelRole, self.L_Yweight)
+#        self.lE_Yweight = QLineEdit(self.layoutWidget1)
+#=======
         self.cB_Polimi = QComboBox(self.lW_PyrolPrFit)
         self.cB_Polimi.setObjectName(_fromUtf8("cB_Polimi"))
         self.cB_Polimi.addItem(_fromUtf8(""))
@@ -168,7 +168,7 @@
         self.cB_ArrhSpec.addItem(_fromUtf8(""))                                        
         self.cB_ArrhSpec.addItem(_fromUtf8(""))
         self.lE_Yweight = QLineEdit(self.lW_PyrolPrFit)
->>>>>>> 76a39972
+#>>>>>>> 76a399728553a2a17101dd52911bd76b7d66de48
         self.lE_Yweight.setObjectName(_fromUtf8("lE_Yweight"))
         self.lE_Rweight = QLineEdit(self.lW_PyrolPrFit)
         self.lE_Rweight.setObjectName(_fromUtf8("lE_Rweight"))
@@ -379,96 +379,96 @@
         self.B_Open3.setObjectName(_fromUtf8("B_Open3"))
         self.B_Open1 = QPushButton(self.lW_OperCond)
         self.B_Open1.setObjectName(_fromUtf8("B_Open1"))
-<<<<<<< HEAD
-        self.Header1_2 = QLabel(self.centralwidget)
-        self.Header1_2.setGeometry(QRect(170, 0, 721, 31))
-        self.Header1_2.setObjectName(_fromUtf8("Header1_2"))
-        self.layoutWidget4 = QWidget(self.centralwidget)
-        self.layoutWidget4.setGeometry(QRect(31, 281, 202, 159))
-        self.layoutWidget4.setObjectName(_fromUtf8("layoutWidget4"))
-        self.formLayout_3 = QFormLayout(self.layoutWidget4)
-        #self.formLayout_3.setMargin(0)
-        self.formLayout_3.setObjectName(_fromUtf8("formLayout_3"))
-        self.L_UA = QLabel(self.layoutWidget4)
-        self.L_UA.setObjectName(_fromUtf8("L_UA"))
-        self.formLayout_3.setWidget(0, QFormLayout.SpanningRole, self.L_UA)
-        self.L_UAC = QLabel(self.layoutWidget4)
-        self.L_UAC.setObjectName(_fromUtf8("L_UAC"))
-        self.formLayout_3.setWidget(1, QFormLayout.LabelRole, self.L_UAC)
-        self.lE_UAC = QLineEdit(self.layoutWidget4)
-        self.lE_UAC.setObjectName(_fromUtf8("lE_UAC"))
-        self.formLayout_3.setWidget(1, QFormLayout.FieldRole, self.lE_UAC)
-        self.L_UAH = QLabel(self.layoutWidget4)
-        self.L_UAH.setObjectName(_fromUtf8("L_UAH"))
-        self.formLayout_3.setWidget(2, QFormLayout.LabelRole, self.L_UAH)
-        self.lE_UAH = QLineEdit(self.layoutWidget4)
-        self.lE_UAH.setObjectName(_fromUtf8("lE_UAH"))
-        self.formLayout_3.setWidget(2, QFormLayout.FieldRole, self.lE_UAH)
-        self.L_UAN = QLabel(self.layoutWidget4)
-        self.L_UAN.setObjectName(_fromUtf8("L_UAN"))
-        self.formLayout_3.setWidget(3, QFormLayout.LabelRole, self.L_UAN)
-        self.lE_UAN = QLineEdit(self.layoutWidget4)
-        self.lE_UAN.setObjectName(_fromUtf8("lE_UAN"))
-        self.formLayout_3.setWidget(3, QFormLayout.FieldRole, self.lE_UAN)
-        self.L_UAO = QLabel(self.layoutWidget4)
-        self.L_UAO.setObjectName(_fromUtf8("L_UAO"))
-        self.formLayout_3.setWidget(4, QFormLayout.LabelRole, self.L_UAO)
-        self.lE_UAO = QLineEdit(self.layoutWidget4)
-        self.lE_UAO.setObjectName(_fromUtf8("lE_UAO"))
-        self.formLayout_3.setWidget(4, QFormLayout.FieldRole, self.lE_UAO)
-        self.L_UAS = QLabel(self.layoutWidget4)
-        self.L_UAS.setObjectName(_fromUtf8("L_UAS"))
-        self.formLayout_3.setWidget(5, QFormLayout.LabelRole, self.L_UAS)
-        self.lE_UAS = QLineEdit(self.layoutWidget4)
-        self.lE_UAS.setObjectName(_fromUtf8("lE_UAS"))
-        self.formLayout_3.setWidget(5, QFormLayout.FieldRole, self.lE_UAS)
-        self.layoutWidget5 = QWidget(self.centralwidget)
-        self.layoutWidget5.setGeometry(QRect(281, 281, 253, 134))
-        self.layoutWidget5.setObjectName(_fromUtf8("layoutWidget5"))
-        self.verticalLayout = QVBoxLayout(self.layoutWidget5)
-        #self.verticalLayout.setMargin(0)
-        self.verticalLayout.setObjectName(_fromUtf8("verticalLayout"))
-        self.L_PA = QLabel(self.layoutWidget5)
-        self.L_PA.setObjectName(_fromUtf8("L_PA"))
-        self.verticalLayout.addWidget(self.L_PA)
-        self.gridLayout = QGridLayout()
-        self.gridLayout.setObjectName(_fromUtf8("gridLayout"))
-        self.L_PAFC = QLabel(self.layoutWidget5)
-        self.L_PAFC.setObjectName(_fromUtf8("L_PAFC"))
-        self.gridLayout.addWidget(self.L_PAFC, 0, 0, 1, 1)
-        self.lE_PAFC = QLineEdit(self.layoutWidget5)
-        self.lE_PAFC.setObjectName(_fromUtf8("lE_PAFC"))
-        self.gridLayout.addWidget(self.lE_PAFC, 0, 1, 1, 2)
-        self.L_PAVM = QLabel(self.layoutWidget5)
-        self.L_PAVM.setObjectName(_fromUtf8("L_PAVM"))
-        self.gridLayout.addWidget(self.L_PAVM, 1, 0, 1, 1)
-        self.lE_PAVM = QLineEdit(self.layoutWidget5)
-        self.lE_PAVM.setObjectName(_fromUtf8("lE_PAVM"))
-        self.gridLayout.addWidget(self.lE_PAVM, 1, 1, 1, 2)
-        self.L_PAMoi = QLabel(self.layoutWidget5)
-        self.L_PAMoi.setObjectName(_fromUtf8("L_PAMoi"))
-        self.gridLayout.addWidget(self.L_PAMoi, 2, 0, 1, 1)
-        self.lE_PAMoi = QLineEdit(self.layoutWidget5)
-        self.lE_PAMoi.setObjectName(_fromUtf8("lE_PAMoi"))
-        self.gridLayout.addWidget(self.lE_PAMoi, 2, 2, 1, 1)
-        self.L_PAAsh = QLabel(self.layoutWidget5)
-        self.L_PAAsh.setObjectName(_fromUtf8("L_PAAsh"))
-        self.gridLayout.addWidget(self.L_PAAsh, 3, 0, 1, 2)
-        self.lE_PAAsh = QLineEdit(self.layoutWidget5)
-        self.lE_PAAsh.setObjectName(_fromUtf8("lE_PAAsh"))
-        self.gridLayout.addWidget(self.lE_PAAsh, 3, 2, 1, 1)
-        self.verticalLayout.addLayout(self.gridLayout)
-        self.cB_ArrhSpec = QComboBox(self.centralwidget)
-        self.cB_ArrhSpec.setGeometry(QRect(330, 160, 118, 24))                  
-        self.cB_ArrhSpec.setObjectName(_fromUtf8("cB_ArrhSpec"))                       
-        self.cB_ArrhSpec.addItem(_fromUtf8(""))                                        
-        self.cB_ArrhSpec.addItem(_fromUtf8(""))                                        
-        self.cB_ArrhSpec.addItem(_fromUtf8(""))                                        
-        self.L_ArrhSpec = QLabel(self.centralwidget)                             
-        self.L_ArrhSpec.setGeometry(QRect(290, 110, 199, 41))                   
-        self.L_ArrhSpec.setObjectName(_fromUtf8("L_ArrhSpec"))
-        PKP.setCentralWidget(self.centralwidget)
-=======
+#<<<<<<< HEAD
+#        self.Header1_2 = QLabel(self.centralwidget)
+#        self.Header1_2.setGeometry(QRect(170, 0, 721, 31))
+#        self.Header1_2.setObjectName(_fromUtf8("Header1_2"))
+#        self.layoutWidget4 = QWidget(self.centralwidget)
+#        self.layoutWidget4.setGeometry(QRect(31, 281, 202, 159))
+#        self.layoutWidget4.setObjectName(_fromUtf8("layoutWidget4"))
+#        self.formLayout_3 = QFormLayout(self.layoutWidget4)
+#        #self.formLayout_3.setMargin(0)
+#        self.formLayout_3.setObjectName(_fromUtf8("formLayout_3"))
+#        self.L_UA = QLabel(self.layoutWidget4)
+#        self.L_UA.setObjectName(_fromUtf8("L_UA"))
+#        self.formLayout_3.setWidget(0, QFormLayout.SpanningRole, self.L_UA)
+#        self.L_UAC = QLabel(self.layoutWidget4)
+#        self.L_UAC.setObjectName(_fromUtf8("L_UAC"))
+#        self.formLayout_3.setWidget(1, QFormLayout.LabelRole, self.L_UAC)
+#        self.lE_UAC = QLineEdit(self.layoutWidget4)
+#        self.lE_UAC.setObjectName(_fromUtf8("lE_UAC"))
+#        self.formLayout_3.setWidget(1, QFormLayout.FieldRole, self.lE_UAC)
+#        self.L_UAH = QLabel(self.layoutWidget4)
+#        self.L_UAH.setObjectName(_fromUtf8("L_UAH"))
+#        self.formLayout_3.setWidget(2, QFormLayout.LabelRole, self.L_UAH)
+#        self.lE_UAH = QLineEdit(self.layoutWidget4)
+#        self.lE_UAH.setObjectName(_fromUtf8("lE_UAH"))
+#        self.formLayout_3.setWidget(2, QFormLayout.FieldRole, self.lE_UAH)
+#        self.L_UAN = QLabel(self.layoutWidget4)
+#        self.L_UAN.setObjectName(_fromUtf8("L_UAN"))
+#        self.formLayout_3.setWidget(3, QFormLayout.LabelRole, self.L_UAN)
+#        self.lE_UAN = QLineEdit(self.layoutWidget4)
+#        self.lE_UAN.setObjectName(_fromUtf8("lE_UAN"))
+#        self.formLayout_3.setWidget(3, QFormLayout.FieldRole, self.lE_UAN)
+#        self.L_UAO = QLabel(self.layoutWidget4)
+#        self.L_UAO.setObjectName(_fromUtf8("L_UAO"))
+#        self.formLayout_3.setWidget(4, QFormLayout.LabelRole, self.L_UAO)
+#        self.lE_UAO = QLineEdit(self.layoutWidget4)
+#        self.lE_UAO.setObjectName(_fromUtf8("lE_UAO"))
+#        self.formLayout_3.setWidget(4, QFormLayout.FieldRole, self.lE_UAO)
+#        self.L_UAS = QLabel(self.layoutWidget4)
+#        self.L_UAS.setObjectName(_fromUtf8("L_UAS"))
+#        self.formLayout_3.setWidget(5, QFormLayout.LabelRole, self.L_UAS)
+#        self.lE_UAS = QLineEdit(self.layoutWidget4)
+#        self.lE_UAS.setObjectName(_fromUtf8("lE_UAS"))
+#        self.formLayout_3.setWidget(5, QFormLayout.FieldRole, self.lE_UAS)
+#        self.layoutWidget5 = QWidget(self.centralwidget)
+#        self.layoutWidget5.setGeometry(QRect(281, 281, 253, 134))
+#        self.layoutWidget5.setObjectName(_fromUtf8("layoutWidget5"))
+#        self.verticalLayout = QVBoxLayout(self.layoutWidget5)
+#        #self.verticalLayout.setMargin(0)
+#        self.verticalLayout.setObjectName(_fromUtf8("verticalLayout"))
+#        self.L_PA = QLabel(self.layoutWidget5)
+#        self.L_PA.setObjectName(_fromUtf8("L_PA"))
+#        self.verticalLayout.addWidget(self.L_PA)
+#        self.gridLayout = QGridLayout()
+#        self.gridLayout.setObjectName(_fromUtf8("gridLayout"))
+#        self.L_PAFC = QLabel(self.layoutWidget5)
+#        self.L_PAFC.setObjectName(_fromUtf8("L_PAFC"))
+#        self.gridLayout.addWidget(self.L_PAFC, 0, 0, 1, 1)
+#        self.lE_PAFC = QLineEdit(self.layoutWidget5)
+#        self.lE_PAFC.setObjectName(_fromUtf8("lE_PAFC"))
+#        self.gridLayout.addWidget(self.lE_PAFC, 0, 1, 1, 2)
+#        self.L_PAVM = QLabel(self.layoutWidget5)
+#        self.L_PAVM.setObjectName(_fromUtf8("L_PAVM"))
+#        self.gridLayout.addWidget(self.L_PAVM, 1, 0, 1, 1)
+#        self.lE_PAVM = QLineEdit(self.layoutWidget5)
+#        self.lE_PAVM.setObjectName(_fromUtf8("lE_PAVM"))
+#        self.gridLayout.addWidget(self.lE_PAVM, 1, 1, 1, 2)
+#        self.L_PAMoi = QLabel(self.layoutWidget5)
+#        self.L_PAMoi.setObjectName(_fromUtf8("L_PAMoi"))
+#        self.gridLayout.addWidget(self.L_PAMoi, 2, 0, 1, 1)
+#        self.lE_PAMoi = QLineEdit(self.layoutWidget5)
+#        self.lE_PAMoi.setObjectName(_fromUtf8("lE_PAMoi"))
+#        self.gridLayout.addWidget(self.lE_PAMoi, 2, 2, 1, 1)
+#        self.L_PAAsh = QLabel(self.layoutWidget5)
+#        self.L_PAAsh.setObjectName(_fromUtf8("L_PAAsh"))
+#        self.gridLayout.addWidget(self.L_PAAsh, 3, 0, 1, 2)
+#        self.lE_PAAsh = QLineEdit(self.layoutWidget5)
+#        self.lE_PAAsh.setObjectName(_fromUtf8("lE_PAAsh"))
+#        self.gridLayout.addWidget(self.lE_PAAsh, 3, 2, 1, 1)
+#        self.verticalLayout.addLayout(self.gridLayout)
+#        self.cB_ArrhSpec = QComboBox(self.centralwidget)
+#        self.cB_ArrhSpec.setGeometry(QRect(330, 160, 118, 24))                  
+#        self.cB_ArrhSpec.setObjectName(_fromUtf8("cB_ArrhSpec"))                       
+#        self.cB_ArrhSpec.addItem(_fromUtf8(""))                                        
+#        self.cB_ArrhSpec.addItem(_fromUtf8(""))                                        
+#        self.cB_ArrhSpec.addItem(_fromUtf8(""))                                        
+#        self.L_ArrhSpec = QLabel(self.centralwidget)                             
+#        self.L_ArrhSpec.setGeometry(QRect(290, 110, 199, 41))                   
+#        self.L_ArrhSpec.setObjectName(_fromUtf8("L_ArrhSpec"))
+#        PKP.setCentralWidget(self.centralwidget)
+#=======
         self.B_Launch = QPushButton(self.lW_OperCond)
         self.B_Launch.setObjectName(_fromUtf8("B_Launch"))
         # grid for Part 'Operating Conditions'
@@ -530,7 +530,7 @@
         #
         #
         # Menubar
->>>>>>> 76a39972
+#>>>>>>> 76a399728553a2a17101dd52911bd76b7d66de48
         self.menubar = QMenuBar(PKP)
 #        self.menubar.setGeometry(QRect(0, 0, 1033, 21))
         self.menubar.setObjectName(_fromUtf8("menubar"))
@@ -672,18 +672,18 @@
         self.cB_PCCL.setItemText(4, QApplication.translate("PKP", "Arrhenius No B", None, QApplication.UnicodeUTF8))
         self.cB_PCCL.setItemText(5, QApplication.translate("PKP", "Kobayashi", None, QApplication.UnicodeUTF8))
         self.cB_PCCL.setItemText(6, QApplication.translate("PKP", "DAEM", None, QApplication.UnicodeUTF8))
-<<<<<<< HEAD
-        self.L_PMSKD.setText(QApplication.translate("PKP", "<html><head/><body><p><span style=\" font-size:14pt;\">PC Coal Lab</span></p></body></html>", None, QApplication.UnicodeUTF8))
-        self.cB_PMSKD.setItemText(0, QApplication.translate("PKP", "None", None, QApplication.UnicodeUTF8))
-        self.cB_PMSKD.setItemText(1, QApplication.translate("PKP", "Run", None, QApplication.UnicodeUTF8))
-        self.cB_PMSKD.setItemText(2, QApplication.translate("PKP", "constant Rate", None, QApplication.UnicodeUTF8))
-        self.cB_PMSKD.setItemText(3, QApplication.translate("PKP", "Arrhenius", None, QApplication.UnicodeUTF8))
-        self.cB_PMSKD.setItemText(4, QApplication.translate("PKP", "Arrhenius No B", None, QApplication.UnicodeUTF8))
-        self.cB_PMSKD.setItemText(5, QApplication.translate("PKP", "Kobayashi", None, QApplication.UnicodeUTF8))
-        self.cB_PMSKD.setItemText(6, QApplication.translate("PKP", "DAEM", None, QApplication.UnicodeUTF8))
-        self.L_WeightParam.setText(QApplication.translate("PKP", "<html><head/><body><p align=\"center\"><span style=\" font-size:14pt;\">Weight Parameter</span></p></body></html>", None, QApplication.UnicodeUTF8))
-        self.L_Yweight.setText(QApplication.translate("PKP", "<html><head/><body><p><span style=\" font-size:14pt;\">Yields</span></p></body></html>", None, QApplication.UnicodeUTF8))
-=======
+#<<<<<<< HEAD
+#        self.L_PMSKD.setText(QApplication.translate("PKP", "<html><head/><body><p><span style=\" font-size:14pt;\">PC Coal Lab</span></p></body></html>", None, QApplication.UnicodeUTF8))
+#        self.cB_PMSKD.setItemText(0, QApplication.translate("PKP", "None", None, QApplication.UnicodeUTF8))
+#        self.cB_PMSKD.setItemText(1, QApplication.translate("PKP", "Run", None, QApplication.UnicodeUTF8))
+#        self.cB_PMSKD.setItemText(2, QApplication.translate("PKP", "constant Rate", None, QApplication.UnicodeUTF8))
+#        self.cB_PMSKD.setItemText(3, QApplication.translate("PKP", "Arrhenius", None, QApplication.UnicodeUTF8))
+#        self.cB_PMSKD.setItemText(4, QApplication.translate("PKP", "Arrhenius No B", None, QApplication.UnicodeUTF8))
+#        self.cB_PMSKD.setItemText(5, QApplication.translate("PKP", "Kobayashi", None, QApplication.UnicodeUTF8))
+#        self.cB_PMSKD.setItemText(6, QApplication.translate("PKP", "DAEM", None, QApplication.UnicodeUTF8))
+#        self.L_WeightParam.setText(QApplication.translate("PKP", "<html><head/><body><p align=\"center\"><span style=\" font-size:14pt;\">Weight Parameter</span></p></body></html>", None, QApplication.UnicodeUTF8))
+#        self.L_Yweight.setText(QApplication.translate("PKP", "<html><head/><body><p><span style=\" font-size:14pt;\">Yields</span></p></body></html>", None, QApplication.UnicodeUTF8))
+#=======
         self.L_Polimi.setText(QApplication.translate("PKP", "<html><head/><body><p><span style=\" font-size:13pt;\">Polimi</span></p></body></html>", None, QApplication.UnicodeUTF8))
         self.cB_Polimi.setItemText(0, QApplication.translate("PKP", "None", None, QApplication.UnicodeUTF8))
         self.cB_Polimi.setItemText(1, QApplication.translate("PKP", "Run", None, QApplication.UnicodeUTF8))
@@ -694,7 +694,7 @@
         self.cB_Polimi.setItemText(6, QApplication.translate("PKP", "DAEM", None, QApplication.UnicodeUTF8))        
         self.L_WeightParam.setText(QApplication.translate("PKP", "<html><head/><body><p align=\"center\"><span style=\" font-size:13pt;\">Weight Parameter</span></p></body></html>", None, QApplication.UnicodeUTF8))
         self.L_Yweight.setText(QApplication.translate("PKP", "<html><head/><body><p><span style=\" font-size:13pt;\">Yields</span></p></body></html>", None, QApplication.UnicodeUTF8))
->>>>>>> 76a39972
+#>>>>>>> 76a399728553a2a17101dd52911bd76b7d66de48
         self.lE_Yweight.setText(QApplication.translate("PKP", "1", None, QApplication.UnicodeUTF8))
         self.L_Rweight.setText(QApplication.translate("PKP", "<html><head/><body><p><span style=\" font-size:13pt;\">Rates</span></p></body></html>", None, QApplication.UnicodeUTF8))
         self.lE_Rweight.setText(QApplication.translate("PKP", "1", None, QApplication.UnicodeUTF8))
@@ -772,13 +772,13 @@
         CPDsel = self.cB_CPD.currentIndex()
         FGsel  = self.cB_FGDVC.currentIndex()
         PCCLsel= self.cB_PCCL.currentIndex()
-<<<<<<< HEAD
-        PMSKDsel = self.cB_PMSKD.currentIndex()
-        self.svInfo.SetRunPyrolProg(CPDsel,FGsel,PCCLsel,PMSKDsel)
-=======
+#<<<<<<< HEAD
+#        PMSKDsel = self.cB_PMSKD.currentIndex()
+#        self.svInfo.SetRunPyrolProg(CPDsel,FGsel,PCCLsel,PMSKDsel)
+#=======
         Polimisel= self.cB_Polimi.currentIndex()
         self.svInfo.SetRunPyrolProg(CPDsel,FGsel,PCCLsel,Polimisel)
->>>>>>> 76a39972
+#>>>>>>> 76a399728553a2a17101dd52911bd76b7d66de48
         #saves the Species for Arrhenius to fit
         ArrSpec=self.cB_ArrhSpec.currentIndex()
         self.svInfo.SetArrhSpec(ArrSpec)
@@ -838,11 +838,11 @@
         writeInfoFiles.WriteCoalFile(self.svInfo)
         writeInfoFiles.WriteCPDFile(self.svInfo)
         writeInfoFiles.WriteFGFile(self.svInfo)
-<<<<<<< HEAD
-        writeInfoFiles.WritePMSKDFile(self.svInfo)
-=======
+#<<<<<<< HEAD
+#        writeInfoFiles.WritePMSKDFile(self.svInfo)
+#=======
         writeInfoFiles.WritePCCLFile(self.svInfo)
->>>>>>> 76a39972
+#>>>>>>> 76a399728553a2a17101dd52911bd76b7d66de48
         writeInfoFiles.WriteOCFile(self.svInfo)
 
     def grabKeyboard(self, *args, **kwargs):
@@ -972,45 +972,45 @@
 
     def WriteRun(self):
         """Writes the *.inp files and launch the process."""
-<<<<<<< HEAD
-        self.SaveInfos()
-        #os.system('python Pyrolysis.py')
-        #print 'START executable'
-        #
-        #removes date from Result directory
-        for filename in os.listdir('Result'):
-            filepath = os.path.join('Result', filename)
-            try:
-                shutil.rmtree(filepath)
-            except OSError:
-                    os.remove(filepath)
-        #
-        Case=PKP.MainProcess()
-        Case.ReadInputFiles()
-        ProgramL=[]
-        if Case.CPDselect is True:
-            Case.MakeResults_CPD()
-            ProgramL.append('CPD')
-        if Case.FG_select is True:
-            Case.CheckFGdt()
-            Case.MakeResults_FG()
-            ProgramL.append('FGDVC')
-        if Case.PMSKD_select is True:
-            Case.RunPMSKD()
-            #Case.CheckFGdt()
-            #Case.MakeResults_FG()
-            ProgramL.append('PMSKD')
-        SpeciesL=Case.SpeciesToConsider #e.g. ["Total","Tar","Gas"]
-        ProgrFitD=Case.ProgramModelDict #e.g. {'CPD':'ArrheniusRate'}
-        #
-        self.Done=Done.Ui_Dialog()
-        self.Done.setupUi(SpeciesL,ProgramL,ProgrFitD,(self.sB_Nr_THist.value()))
-        self.Done.show()
-        self.TheCalculationsAreDone=True
-        #
-#        os.system('python Done.py')
-#        self.actionExit
-=======
+#<<<<<<< HEAD
+#        self.SaveInfos()
+#        #os.system('python Pyrolysis.py')
+#        #print 'START executable'
+#        #
+#        #removes date from Result directory
+#        for filename in os.listdir('Result'):
+#            filepath = os.path.join('Result', filename)
+#            try:
+#                shutil.rmtree(filepath)
+#            except OSError:
+#                    os.remove(filepath)
+#        #
+#        Case=PKP.MainProcess()
+#        Case.ReadInputFiles()
+#        ProgramL=[]
+#        if Case.CPDselect is True:
+#            Case.MakeResults_CPD()
+#            ProgramL.append('CPD')
+#        if Case.FG_select is True:
+#            Case.CheckFGdt()
+#            Case.MakeResults_FG()
+#            ProgramL.append('FGDVC')
+#        if Case.PMSKD_select is True:
+#            Case.RunPMSKD()
+#            #Case.CheckFGdt()
+#            #Case.MakeResults_FG()
+#            ProgramL.append('PMSKD')
+#        SpeciesL=Case.SpeciesToConsider #e.g. ["Total","Tar","Gas"]
+#        ProgrFitD=Case.ProgramModelDict #e.g. {'CPD':'ArrheniusRate'}
+#        #
+#        self.Done=Done.Ui_Dialog()
+#        self.Done.setupUi(SpeciesL,ProgramL,ProgrFitD,(self.sB_Nr_THist.value()))
+#        self.Done.show()
+#        self.TheCalculationsAreDone=True
+#        #
+##        os.system('python Done.py')
+##        self.actionExit
+#=======
         # checks whether the input is consistent
         InpIsOk = self.__checkInput()
         PCCLIsOk = self.__PCCLInputIsOk()
@@ -1170,7 +1170,7 @@
                     return isOk
         return isOk
 
->>>>>>> 76a39972
+#>>>>>>> 76a399728553a2a17101dd52911bd76b7d66de48
         
     def ReOpenResultWindow(self):
         """If the calculation were done once, the window showing the results can be opened again."""
@@ -1294,15 +1294,15 @@
 class InfosFromGUI(object):
     """Saves the information from the GUI."""
     
-<<<<<<< HEAD
-    def SetRunPyrolProg(self,CPDIndex,FGDVCIndex,PCCLIndex,PMSKDIndex):
-        """Saves which options of the three Pyrolysis programs are used."""
-        FitDict={0:'None',1:'Run',2:'constantRate',3:'Arrhenius',4:'ArrheniusNoB',5:'Kobayashi',6:'DAEM'}
-        self.__CPDsel = FitDict[CPDIndex]
-        self.__FGsel  = FitDict[FGDVCIndex]
-        self.__PCCLsel= FitDict[PCCLIndex]
-        self.__PMSKDsel = FitDict[PMSKDIndex]
-=======
+#<<<<<<< HEAD
+#    def SetRunPyrolProg(self,CPDIndex,FGDVCIndex,PCCLIndex,PMSKDIndex):
+#        """Saves which options of the three Pyrolysis programs are used."""
+#        FitDict={0:'None',1:'Run',2:'constantRate',3:'Arrhenius',4:'ArrheniusNoB',5:'Kobayashi',6:'DAEM'}
+#        self.__CPDsel = FitDict[CPDIndex]
+#        self.__FGsel  = FitDict[FGDVCIndex]
+#        self.__PCCLsel= FitDict[PCCLIndex]
+#        self.__PMSKDsel = FitDict[PMSKDIndex]
+#=======
     def SetRunPyrolProg(self,CPDIndex,FGDVCIndex,PCCLIndex,PolimiIndex):
         """Saves which options of the three Pyrolysis programs are used."""
         FitDict={0:'None',1:'Run',2:'constantRate',3:'Arrhenius',4:'ArrheniusNoB',5:'Kobayashi',6:'DAEM'}
@@ -1310,7 +1310,7 @@
         self.__FGsel     = FitDict[FGDVCIndex]
         self.__PCCLsel   = FitDict[PCCLIndex]
         self.__Polimisel = FitDict[PolimiIndex]
->>>>>>> 76a39972
+#>>>>>>> 76a399728553a2a17101dd52911bd76b7d66de48
         
     def RunPyrolProgReverse(self,ModelName):
         """Returns the GUI column bar index of the models selected."""
