import sys
sys.path.append('src')
import os
#
os.environ['QT_API'] = 'pyside'
import matplotlib
matplotlib.use('Qt4Agg')
matplotlib.rcParams['backend.qt4']='PySide'

import CPD_SetAndLaunch         #writes CPD-instruct File, launches CPD
import FGDVC_SetAndLaunch       #writes FG-DVC-instruct File, launches FG-DVC and fittes using eq. (68 ) (BachelorThesis)
import PCCL_SetAndLaunch       #writes PCCL instruction file and alunches the exe
import FGDVC_Result             #contains the information of the FG-DVC output file
import CPD_Result               #contains the information of the CPD output file
import PCCL_Result               #contains the information of the PCCL output file
import Fitter                   #The optimizer class
import Models                   #the models like Arrhenius or Kobayashi
import FitInfo                  #supports the Fitting with the yield information
import Compos_and_Energy        #Species balance and energy balance for CPD and FG-DVC
import InformationFiles         #reads the user input files, writes FG-DVC coalsd.exe coal generation file
import GlobalOptParam           #contains the Information of the Number Of Runs for the Global Optimum search
import Evolve                   #contains the generic algortihm optimizer
import numpy as np
import platform
import shutil
import coalPolimi

import pylab as plt
#
#
#Which operating Sytem?
oSystem=platform.system()
<<<<<<< HEAD
=======
#oSystem = 'Linux'
>>>>>>> 6f97c9ca
#Directories:
#gets the current directory:
workingDir=os.getcwd()+'/'
#FG-DVC Library coals folder name:
FG_LibCoalDir='input'
#FG-DVC coal generation (coalsd.exe) folder name:
FG_GenCoalDir='coals'
#FG-DVC fgdvcd.exe folder name:
FG_ExeCoalDir='FGDVC'
#Input file name for coalsd.exe:
FG_CoalGenFileName='CoalGen_FGDVC.txt'
#File name for generated coal file:
FG_CoalName='GenCoal'
#
#
#
class MainProcess(object):
    """Controls the whole process of generating input files, fitting etc."""
    def __init__(self):
        self.SpeciesToConsider=[] #for GUI
        self.ProgramModelDict={} #for GUI
    #
    def ReadInputFiles(self):
        """get parameters from input files"""
        #
        #Coal File:
        #
        print 'Reading Coal.inp ...'
        CoalInput=InformationFiles.ReadFile(workingDir+'Coal.inp')
        self.PAFC_asrec=CoalInput.getValue(InformationFiles.M_PA[0])
        self.PAVM_asrec=CoalInput.getValue(InformationFiles.M_PA[1])
        self.PAmoist = CoalInput.getValue(InformationFiles.M_PA[2])
        self.PAash = CoalInput.getValue(InformationFiles.M_PA[3])
        # scale proximate analysis
        sumPA = (self.PAFC_asrec+self.PAVM_asrec + self.PAmoist + self.PAash)/100.
        self.PAFC_asrec/=sumPA
        self.PAVM_asrec/=sumPA
        self.PAmoist/=sumPA
        self.PAash/=sumPA
        #
        #gets daf values, as CPD needs daf as input:
        self.PAFC_daf, self.PAVM_daf = self.DAF(self.PAFC_asrec,self.PAVM_asrec)
        self.UAC=CoalInput.getValue(InformationFiles.M_UA[0])
        self.UAH=CoalInput.getValue(InformationFiles.M_UA[1])
        self.UAN=CoalInput.getValue(InformationFiles.M_UA[2])
        self.UAO=CoalInput.getValue(InformationFiles.M_UA[3])
        self.UAS=CoalInput.getValue(InformationFiles.M_UA[4])
        # scale ultimate analysis
        sumUA = self.UAC+self.UAH+self.UAN+self.UAO+self.UAS
        self.UAC=self.UAC/sumUA*100
        self.UAH=self.UAH/sumUA*100
        self.UAO=self.UAO/sumUA*100
        self.UAN=self.UAN/sumUA*100
        self.UAS=self.UAS/sumUA*100
        self.HHV=CoalInput.getValue(InformationFiles.M_HHV)
        self.MTar=CoalInput.getValue(InformationFiles.M_MTar)
        self.WeightY=CoalInput.getValue(InformationFiles.M_Weight[0])
        self.WeightR=CoalInput.getValue(InformationFiles.M_Weight[1])
        self.densityDryCoal = CoalInput.getValue(InformationFiles.M_density)
        #
        #CPD Properties:
        #
        print 'Reading CPD.inp ...'
        CPDInput=InformationFiles.ReadFile(workingDir+'CPD.inp')
        self.CPDselect=CPDInput.UsePyrolProgr(InformationFiles.MC_sel)
        self.CPD_FittingKineticParameter_Select=CPDInput.Fitting(InformationFiles.M_selFit)
        self.CPDdt=[0,1,2] #0:initila dt, 1: print increment, 2: dt max
        self.CPDdt[0]=(CPDInput.getValue(InformationFiles.MC_dt[0]))
        self.CPDdt[1]=(CPDInput.getValue(InformationFiles.MC_dt[1]))
        #
        #
        #FG-DVC Properties:
        #
        print 'Reading FGDVC.inp ...'
        FGDVCInput=InformationFiles.ReadFile(workingDir+'FGDVC.inp')
        self.FG_select=FGDVCInput.UsePyrolProgr(InformationFiles.MF_sel)
        self.FG_FittingKineticParameter_Select=FGDVCInput.Fitting(InformationFiles.M_selFit)
        self.FG_CoalSelection=int(FGDVCInput.getValue(InformationFiles.MF_CoalSel))
        self.FG_MainDir=FGDVCInput.getText(InformationFiles.MF_dir[0])
        self.FG_DirOut=FGDVCInput.getText(InformationFiles.MF_dir[1])
        self.FG_TarCacking=FGDVCInput.getValue(InformationFiles.MF_TarCr)
        #
        # Polimi PMSKD model Properties
        # Predictive Multi-Step Kinetic Devolatilization
        #
        print 'Reading PMSKD.inp ...'
        PMSKDInput = InformationFiles.ReadFile(workingDir+'PMSKD.inp')
        self.PMSKD_select = PMSKDInput.UsePyrolProgr(InformationFiles.MP_sel)
        self.PMSKD_FittingKineticParameter_Select=PMSKDInput.Fitting(InformationFiles.M_selFit)
        self.PMSKD_ArrhSpec=PMSKDInput.getText(InformationFiles.M_selArrhSpec)
        self.PMSKD_npoint = PMSKDInput.getText(InformationFiles.MP_npoint)
        self.PMSKD_mechfile = PMSKDInput.getText(InformationFiles.MP_mechfile)
        #self.PMSKD_npoint=[0,1,2] #0:initila dt, 1: print increment, 2: dt max
        #print self.PMSKD_select
        #print self.PMSKD_FittingKineticParameter_Select
        #print self.PMSKD_ArrhSpec
        #print self.PMSKD_npoint
        #print self.PMSKD_mechfile
        #
        #PC Coal Lab Properties:
        #
        print 'Reading PCCL.inp ...'
        PCCLInput=InformationFiles.ReadFile(workingDir+'PCCL.inp')
        self.PCCL_select=PCCLInput.UsePyrolProgr(InformationFiles.MPC_sel)
        self.PCCL_FittingKineticParameter_Select=PCCLInput.Fitting(InformationFiles.M_selFit)
        self.PCCL_Path=PCCLInput.getText(InformationFiles.MPC_dir)
        self.PCCL_Exe=PCCLInput.getText(InformationFiles.MPC_exe)
        try:
            self.PCCL_CoalCalFactor=float(PCCLInput.getText(InformationFiles.MPC_CoalCal))
        except ValueError:
            self.PCCL_CoalCalFactor=False
        self.PCCL_ParticleSize=PCCLInput.getValue(InformationFiles.MPC_partSize)
        #
        #
        #Operating Condition File:
        #
        print 'Reading OperCond.inp ...'
        OpCondInp=InformationFiles.OperCondInput('OperCond.inp')
        self.CPD_pressure=OpCondInp.getValue(InformationFiles.M_Pressure)
        self.FG_pressure=OpCondInp.getValue(InformationFiles.M_Pressure)
        self.ArrhSpec=OpCondInp.getText(InformationFiles.M_selArrhSpec)
        #Number of FG-DVC/CPD/PCCL runs:
        self.NrOfRuns=int(OpCondInp.getValue(InformationFiles.M_NrRuns))
        self.TimeTemp1=OpCondInp.getTimePoints(InformationFiles.M_TimePoints1[0],InformationFiles.M_TimePoints1[1])
        self.TimeTemp2=OpCondInp.getTimePoints(InformationFiles.M_TimePoints2[0],InformationFiles.M_TimePoints2[1])
        self.TimeTemp3=OpCondInp.getTimePoints(InformationFiles.M_TimePoints3[0],InformationFiles.M_TimePoints3[1])
        self.TimeTemp4=OpCondInp.getTimePoints(InformationFiles.M_TimePoints4[0],InformationFiles.M_TimePoints4[1])
        self.TimeTemp5=OpCondInp.getTimePoints(InformationFiles.M_TimePoints5[0],InformationFiles.M_TimePoints5[1])
        # organize time temp for Polimi model
        self.timeHR = [self.TimeTemp1[:,0],
                       self.TimeTemp2[:,0],
                       self.TimeTemp3[:,0],
                       self.TimeTemp4[:,0],
                       self.TimeTemp5[:,0]]
        self.temperatureHR = [self.TimeTemp1[:,1],
                       self.TimeTemp2[:,1],
                       self.TimeTemp3[:,1],
                       self.TimeTemp4[:,1],
                       self.TimeTemp5[:,1]]
        self.CPDdt[2]=OpCondInp.getValue(InformationFiles.M_dt)
        self.FG_dt=OpCondInp.getValue(InformationFiles.M_dt)
        self.FG_T_t_History=self.FG_MainDir+'tTHistory.txt'

        self.CPD_TimeTemp1 = OpCondInp.getTimePoints(InformationFiles.M_TimePoints1[0],InformationFiles.M_TimePoints1[1])
        self.CPD_TimeTemp2 = OpCondInp.getTimePoints(InformationFiles.M_TimePoints2[0],InformationFiles.M_TimePoints2[1])
        self.CPD_TimeTemp3 = OpCondInp.getTimePoints(InformationFiles.M_TimePoints3[0],InformationFiles.M_TimePoints3[1])
        self.CPD_TimeTemp4 = OpCondInp.getTimePoints(InformationFiles.M_TimePoints4[0],InformationFiles.M_TimePoints4[1])
        self.CPD_TimeTemp5 = OpCondInp.getTimePoints(InformationFiles.M_TimePoints5[0],InformationFiles.M_TimePoints5[1])
        #makes for CPD time in milliseconds:
        self.CPD_TimeTemp1[:,0] *= 1.e3
        self.CPD_TimeTemp2[:,0]=self.TimeTemp2[:,0]*1.e3
        self.CPD_TimeTemp3[:,0]=self.TimeTemp3[:,0]*1.e3
        self.CPD_TimeTemp4[:,0]=self.TimeTemp4[:,0]*1.e3
        self.CPD_TimeTemp5[:,0]=self.TimeTemp5[:,0]*1.e3
        self.CPD_t_max1=self.CPD_TimeTemp1[-1,0]*1.e-3 #tmax in s, not ms
        self.CPD_t_max2=self.CPD_TimeTemp2[-1,0]*1.e-3 #tmax in s, not ms
        self.CPD_t_max3=self.CPD_TimeTemp3[-1,0]*1.e-3 #tmax in s, not ms
        self.CPD_t_max4=self.CPD_TimeTemp4[-1,0]*1.e-3 #tmax in s, not ms
        self.CPD_t_max5=self.CPD_TimeTemp5[-1,0]*1.e-3 #tmax in s, not ms
        #
        #
        #
    def DAF(self,PAFC_asRecieved,PAVM_asRecieved):
        """calculates PAFC, PAVM  from the as recieved state to the daf state of coal"""
        fractionFC=PAFC_asRecieved/(PAFC_asRecieved+PAVM_asRecieved)
        fractionVM=PAVM_asRecieved/(PAFC_asRecieved+PAVM_asRecieved)
        return 100.*fractionFC, 100.*fractionVM
        #
    def CheckFGdt(self):
        """Aborts, if FG-DVC is selected and the timestep is lower than 1.e-3 (which is FG-DVC not able to read):"""
        if ((self.FG_select==True) and (self.FG_dt<1e-4)):
            print "Please select for FG-DVC a time step greather equal 1e-4 in 'OperCond.inp'. FG-DVC would not be able to read the time history file for a dt<1e-4."
            sys.exit()

    def OptGradBased(self,Fit,ParameterVecInit,FinalYield,Species):
        """Starts a gradient Based Optimization. Sets the Final Fit result as the ParamVector in the Kinetic Model. Input are the Fit (Result Objects of the Detailed Models), the Parameter to initialize and the Final Yield (all dependent on the kinetic model). For Kobayashi Model set Final Yield to False (independent), for all other set a value. It will be excluded from the optimization. SPecies is the Species Index."""
        LS=Fitter.LeastSquarsEstimator()
        LS.setOptimizer(GlobalOptParam.selectedGradBasedOpt)
        LS.setTolerance(GlobalOptParam.Tolerance)
        LS.setMaxIter(GlobalOptParam.MaxIter)
        LS.setWeights(self.WeightY,self.WeightR)
        LS.setFinalYield(FinalYield)
        self.KinModel.setParamVector(LS.estimate_T(Fit,self.KinModel,ParameterVecInit,Species))
	print 'Final error=',LS.Deviation()

    def OptGenAlgBased(self,Fit,ParameterVecInit,ParameterVecMin,ParameterVecMax,Species):
        """Starts a genetic algorithm and afterwards a gradient Based optimization. Sets the Final Fit result as the ParamVector in the Kinetic Model. Input are the Fit (Result Objects of the Detailed Models), the Parameter to initialize, the two Parameter vectors defining the range of the results and the Species index."""
        GenAlg=Evolve.GenericOpt(self.KinModel,Fit,Species)
        GenAlg.setWeights(self.WeightY,self.WeightR)
        GenAlg.setParamRanges(ParameterVecInit,ParameterVecMin,ParameterVecMax)
        GenAlg.setNrPopulation(GlobalOptParam.NrOfPopulation)
        GenAlg.setNrGenerations(GlobalOptParam.NrOfGeneration)
        self.KinModel.setParamVector(GenAlg.mkResults())
        # afterwards grad based optimization
        if GlobalOptParam.optimizGrad == True:
            self.OptGradBased(Fit,ParameterVecInit,False,Species)

    def MakeResults_CR(self,PyrolProgram,File,Fit):
        """Generates the results for constant Rate."""
        outfile = open(PyrolProgram+'-Results_const_rate.txt', 'w')
        outfile.write("Species     k [1/s]     t_start [s]   FinalYield\n\n")
        # init model
        ParamInit = GlobalOptParam.EvACRInit
        self.KinModel=Models.ConstantRateModel(ParamInit)
        if PyrolProgram=='PCCL':
                self.KinModel.setDt4Intergrate(self.FG_dt)
        # uses for optimization gradient based (LS) optimizer if NrOfRuns is one ; for more runs use Evolutionary algorithm (GenAlg; global optimum)
        if self.NrOfRuns == 1:
            for Spec in range(2,len(Fit[0].SpeciesNames()),1):
                #
                if Fit[0].SpeciesName(Spec) not in self.SpeciesToConsider:
                    self.SpeciesToConsider.append(Fit[0].SpeciesName(Spec))
                #
                self.OptGradBased(Fit,ParamInit,Fit[0].Yield(Spec)[-1],Spec)
                self.KinModel.plot(Fit,Spec)
                self.Solution = self.KinModel.ParamVector()
                if np.sum(self.Solution)!=np.sum(ParamInit):# if true nothing was optimized, no result to show
                    outfile.write(str(Fit[0].SpeciesName(Spec))+'\t'+'%8.4f  %8.4f  %8.4f  ' %(self.Solution[0],self.Solution[1],self.Solution[2])+'\n')
        else:
            if len(ParamInit) == 2:
                ParamInit.append(0.0)
            ParamMin = GlobalOptParam.EvACRMin
            if len(ParamMin) == 2:
                ParamMin.append(0.0)
            ParamMax = GlobalOptParam.EvACRMax
            if len(ParamMax) == 2:
                ParamMax.append(0.0)
            for Spec in range(2,len(Fit[0].SpeciesNames()),1):
                # max Yield, min Yield
                m_final_predictionAll = []
                for i in range(len(Fit)):
                    m_final_predictionAll.append(Fit[i].Yield(Spec)[-1])
                ParamInit[2]= (max(m_final_predictionAll)+min(m_final_predictionAll))/2.
                ParamMin[2] = ( min(m_final_predictionAll) )
                ParamMax[2] = ( max(m_final_predictionAll) )
                #
                self.OptGenAlgBased(Fit,ParamInit,ParamMin,ParamMax,Spec)
                self.Solution = self.KinModel.ParamVector()
                self.KinModel.plot(Fit,Spec)
                if np.sum(self.Solution)!=np.sum(ParamInit):#if True nothing was optimized
                    outfile.write(str(Fit[0].SpeciesName(Spec))+'\t'+'%8.4f  %8.4f  %8.4f  ' %(self.Solution[0],self.Solution[1],self.Solution[2])+'\n')
            #
            #
        outfile.close()
        if oSystem=='Linux' or oSystem == 'Darwin':
            shutil.move(PyrolProgram+'-Results_const_rate.txt','Result/'+PyrolProgram+'-Results_constantRate.txt')
        elif oSystem=='Windows':
            shutil.move(PyrolProgram+'-Results_const_rate.txt','Result\\'+PyrolProgram+'-Results_constantRate.txt')
        else:
            print "The name of the operating system couldn't be found."


    def MakeResults_Arrh(self,PyrolProgram,File,Fit):
        """Generates the results for Arrhenius Rate."""
        outfile = open(PyrolProgram+'-Results_ArrheniusRate.txt', 'w')
        outfile.write("Species                         A [1/s]         b               E_a [K]    FinalYield\n\n")
        #makes Species list which contains alls species to fit:
        SpeciesList=[] # List containing the Species Index to fit
        if self.ArrhSpec=='Total':
            SpeciesList.append(Fit[0].SpeciesIndex('Total'))
            if 'Total' not in self.SpeciesToConsider:
                self.SpeciesToConsider.append('Total')
        elif self.ArrhSpec=='MainSpecies':
            SpeciesList.append(Fit[0].SpeciesIndex('Total'))
            SpeciesList.append(Fit[0].SpeciesIndex('Tar'))
            SpeciesList.append(Fit[0].SpeciesIndex('Gas'))
            if 'Total' not in self.SpeciesToConsider:
                self.SpeciesToConsider.append('Total')
            if 'Tar' not in self.SpeciesToConsider:
                self.SpeciesToConsider.append('Tar')
            if 'Gas' not in self.SpeciesToConsider:
                self.SpeciesToConsider.append('Gas')
        elif self.ArrhSpec=='allSpecies':
            for i in range(2,len(Fit[0].SpeciesNames()),1):
                if Fit[0].SpeciesName(i) not in self.SpeciesToConsider:
                    self.SpeciesToConsider.append(Fit[0].SpeciesName(i))
                SpeciesList.append(i)
        ##The single species:
        for Species in SpeciesList:
            #
            m_final_prediction=Fit[0].Yield(Species)[-1]
            PredictionV0=[0.86e15,0.01,27700,m_final_prediction]  #for Standard Arrhenius
            #
            self.KinModel=Models.ArrheniusModel(PredictionV0)
            if PyrolProgram=='PCCL':
                self.KinModel.setDt4Intergrate(self.FG_dt)
            #
            print Fit[0].SpeciesName(Species)
            ParamInit = GlobalOptParam.EvAArrhInit
            if len(ParamInit) == 4:
                ParamInit.pop(-1)
            #
            if self.NrOfRuns == 1:
                self.OptGradBased(Fit,ParamInit,Fit[0].Yield(Species)[-1],Species)
            else:
                # init the Parameter for global optimization
                m_final_predictionAll=[] # final yields
                for i in range(len(Fit)):
                    m_final_predictionAll.append(Fit[i].Yield(Species)[-1])
                ParamMin = GlobalOptParam.EvAArrhMin
                ParamMax = GlobalOptParam.EvAArrhMax
                if len(ParamMin) == 3:
                    ParamMin.append(0.0)
                if len(ParamMax) == 3:
                    ParamMax.append(0.0)
                if len(ParamInit) == 3:
                    ParamInit.append(0.0)
                ParamInit[3] = (max(m_final_predictionAll)+min(m_final_predictionAll))/2.
                ParamMin[3] = (min(m_final_predictionAll))
                ParamMax[3] = (max(m_final_predictionAll))
                #
                self.OptGenAlgBased(Fit,ParamInit,ParamMin,ParamMax,Species)
            #
            self.KinModel.plot(Fit,Species)
            self.Solution=self.KinModel.ParamVector()
            if np.sum(self.KinModel.ParamVector())!=np.sum(PredictionV0): #To avoid, a species with no yield is added to the parameter file
                outfile.write(str(Fit[0].SpeciesName(Species))+'\t'+'%.6e  %6.4f  %11.4f  %7.4f  ' %(self.Solution[0],self.Solution[1],self.Solution[2],self.Solution[3])+'\n')
        outfile.close()
        if oSystem=='Linux' or oSystem == 'Darwin':
            shutil.move(PyrolProgram+'-Results_ArrheniusRate.txt','Result/'+PyrolProgram+'-Results_Arrhenius.txt')
        elif oSystem=='Windows':
            shutil.move(PyrolProgram+'-Results_ArrheniusRate.txt','Result\\'+PyrolProgram+'-Results_Arrhenius.txt')
        else:
            print "The name of the operating system couldn't be found."


    def MakeResults_ArrhNoB(self,PyrolProgram,File,Fit):
        """Generates the results for Arrhenius Rate with no correction term T**b."""
        outfile = open(PyrolProgram+'-Results_ArrheniusNoBRate.txt', 'w')
        outfile.write("Species               A [1/s]                E_a [K]      FinalYield\n\n")
        #makes Species list which contains alls species to fit:
        SpeciesList=[]
        if self.ArrhSpec=='Total':
            SpeciesList.append(Fit[0].SpeciesIndex('Total'))
            if 'Total' not in self.SpeciesToConsider:
                self.SpeciesToConsider.append('Total')
        elif self.ArrhSpec=='MainSpecies':
            SpeciesList.append(Fit[0].SpeciesIndex('Total'))
            SpeciesList.append(Fit[0].SpeciesIndex('Tar'))
            SpeciesList.append(Fit[0].SpeciesIndex('Gas'))
            if 'Total' not in self.SpeciesToConsider:
                self.SpeciesToConsider.append('Total')
            if 'Tar' not in self.SpeciesToConsider:
                self.SpeciesToConsider.append('Tar')
            if 'Gas' not in self.SpeciesToConsider:
                self.SpeciesToConsider.append('Gas')
        elif self.ArrhSpec=='allSpecies':
            for i in range(2,len(Fit[0].SpeciesNames()),1):
                if Fit[0].SpeciesName(i) not in self.SpeciesToConsider:
                    self.SpeciesToConsider.append(Fit[0].SpeciesName(i))
                SpeciesList.append(i)
        ##The single species:
        for Species in SpeciesList:
            m_final_prediction=Fit[0].Yield(Species)[-1]
            PredictionV0=[0.86e11,17700,m_final_prediction]  #for Standard Arrhenius
            self.KinModel=Models.ArrheniusModelNoB(PredictionV0)
            if PyrolProgram=='PCCL':
                self.KinModel.setDt4Intergrate(self.FG_dt)
            #
            print Fit[0].SpeciesName(Species)
            # gets final yields for all runs
            m_final_predictionAll=[]
            for i in range(len(Fit)):
                m_final_predictionAll.append(Fit[i].Yield(Species)[-1])
            ParamInit = GlobalOptParam.EvAArrhInit
            if len(ParamInit) == 4:
                ParamInit.pop(-1)
            if len(ParamInit) == 3:
                ParamInit.pop(1)
            # optimization procedure
            if self.NrOfRuns == 1:
                self.OptGradBased(Fit,ParamInit,Fit[0].Yield(Species)[-1],Species)
            else:
                ParamMin = GlobalOptParam.EvAArrhMin
                ParamMax = GlobalOptParam.EvAArrhMax
                if len(ParamMin) == 3:
                    ParamMin.pop(1)
                    ParamMin.append(0.0)
                if len(ParamMax) == 3:
                    ParamMax.pop(1)
                    ParamMax.append(0.0)
                if len(ParamInit) == 3: # if final yield was appended
                    ParamMax.pop(-1)
                if len(ParamInit) == 2:
                    ParamInit.append(0.0)
                ParamInit[2] = (max(m_final_predictionAll)+min(m_final_predictionAll))/2.
                ParamMin[2] = (min(m_final_predictionAll))
                ParamMax[2] = (max(m_final_predictionAll))
                #
                self.OptGenAlgBased(Fit,ParamInit,ParamMin,ParamMax,Species)
                #
            self.Solution=self.KinModel.ParamVector()
            self.KinModel.plot(Fit,Species)
            if np.sum(self.KinModel.ParamVector())!=np.sum(PredictionV0): #To avoid, a species with no yield is added to the parameter file
                outfile.write(str(Fit[0].SpeciesName(Species))+'\t'+'%.6e  %11.4f  %7.4f  ' %(self.Solution[0],self.Solution[1],self.Solution[2])+'\n')
        outfile.close()
        if oSystem=='Linux'  or oSystem == 'Darwin':
            shutil.move(PyrolProgram+'-Results_ArrheniusNoBRate.txt','Result/'+PyrolProgram+'-Results_ArrheniusNoB.txt')
        elif oSystem=='Windows':
            shutil.move(PyrolProgram+'-Results_ArrheniusNoBRate.txt','Result\\'+PyrolProgram+'-Results_ArrheniusNoB.txt')
        else:
            print "The name of the operating system couldn't be found."
    #
    #
    def MakeResults_Kob(self,PyrolProgram,File,Fit):
        """Generates the results for Kobayashi Rate."""
        PredictionVKob0=[7e5,8e7/8314.33,2.3e8,1.6e8/8314.33,0.4,0.9]
        outfile = open(PyrolProgram+'-Results_KobayashiRate.txt', 'w')
        outfile.write("Species              A1 [1/s]              E_a1 [K]             A2 [1/s]             E_a2 [K]      alpha1     alpha2\n\n")
        self.KinModel=Models.Kobayashi(GlobalOptParam.EvAKobInit) #(PredictionVKob0)
        if PyrolProgram=='PCCL':
                self.KinModel.setDt4Intergrate(self.FG_dt)
        #######
        ##The single species:
        if 'Total' not in self.SpeciesToConsider:
            self.SpeciesToConsider.append('Total')
        for Species in [Fit[0].SpeciesIndex('Total')]:
            # optimization procedure
            print Fit[0].SpeciesName(Species)
            if self.NrOfRuns == 1:
                self.OptGradBased(Fit,self.KinModel.ParamVector(),False,Species)
            else:
                self.OptGenAlgBased(Fit,self.KinModel.ParamVector(),GlobalOptParam.EvAKobMin,GlobalOptParam.EvAKobMax,Species)
            #
            self.Solution=self.KinModel.ParamVector()
            #
            self.KinModel.plot(Fit,Species)
            outfile.write(str(Fit[0].SpeciesName(Species))+'\t'+'%.6e  %11.4f  %.6e  %11.4f  %6.4f  %6.4f  ' %(self.Solution[0],self.Solution[1],self.Solution[2],self.Solution[3],self.Solution[4],self.Solution[5])+'\n')
        outfile.close()
        if oSystem=='Linux'  or oSystem == 'Darwin':
            shutil.move(PyrolProgram+'-Results_KobayashiRate.txt','Result/'+PyrolProgram+'-Results_Kobayashi.txt')
        elif oSystem=='Windows':
            shutil.move(PyrolProgram+'-Results_KobayashiRate.txt','Result\\'+PyrolProgram+'-Results_Kobayashi.txt')
        else:
            print "The name of the operating system couldn't be found."
#
#
    def MakeResults_DEAM(self,PyrolProgram,File,Fit):
        """Generates the results for DAEM model."""
#    elif (CPD_FittingKineticParameter_Select=='DAEM' and PyrolProgram=='CPD') or (FG_FittingKineticParameter_Select=='DAEM' and PyrolProgram=='FGDVC'):
        PredictionDAEM=[2e10,20e3,5e3,0.5]
        outfile = open(PyrolProgram+'-Results_DAEM.txt', 'w')
        outfile.write("Species                  A1 [1/s]               E_a1 [K]          sigma [K]   Final Yield\n\n")
        self.KinModel=Models.DAEM(PredictionDAEM)
        self.KinModel.setNrOfActivationEnergies(GlobalOptParam.NrOFActivtionEnergies)
        if PyrolProgram=='PCCL':
                self.KinModel.setDt4Intergrate(self.FG_dt)
        #######
        ParamInit = GlobalOptParam.EvADAEMInit
        if len(ParamInit) == 4:
                ParamInit.pop(-1)
        ParamMin = GlobalOptParam.EvADAEMMin
        if len(ParamMin) == 3:
            ParamMin.append(0.0)
        ParamMax = GlobalOptParam.EvADAEMMax
        if len(ParamMax) == 3:
            ParamMax.append(0.0)
        ##The single species:
        if 'Total' not in self.SpeciesToConsider:
            self.SpeciesToConsider.append('Total')
        for Species in [Fit[0].SpeciesIndex('Total')]:
            print Fit[0].SpeciesName(Species)
            m_final_predictionAll=[]
            for i in range(len(Fit)):
                m_final_predictionAll.append(Fit[i].Yield(Species)[-1])
            # optimization procedure
            if self.NrOfRuns == 1:
                self.OptGradBased(Fit,ParamInit,Fit[0].Yield(Species)[-1],Species)
            else:
                if len(ParamInit) == 3:
                    ParamInit.append(0.0)
                ParamInit[3]= ((min(m_final_predictionAll)+max(m_final_predictionAll))/2.)
                ParamMin[3]= (min(m_final_predictionAll))
                ParamMax[3]= (max(m_final_predictionAll))
                self.OptGenAlgBased(Fit,ParamInit,ParamMin,ParamMax,Species)
            #
            self.Solution=self.KinModel.ParamVector()
            #
            self.KinModel.plot(Fit,Species)
            outfile.write(str(Fit[0].SpeciesName(Species))+'\t'+'%.6e  %11.4f  %11.4f  %6.4f  ' %(self.Solution[0],self.Solution[1],self.Solution[2],self.Solution[3])+'\n')
        outfile.close()
        if oSystem=='Linux' or oSystem == 'Darwin':
            shutil.move(PyrolProgram+'-Results_DAEM.txt','Result/'+PyrolProgram+'-Results_DAEM.txt')
        elif oSystem=='Windows':
            shutil.move(PyrolProgram+'-Results_DAEM.txt','Result\\'+PyrolProgram+'-Results_DAEM.txt')
        else:
            print "The name of the operating system couldn't be found."
#
#
    def SpeciesEnergy(self,PyrolProgram,File,FittingModel):
        """Carries out the species and Energy balance."""
        ##SPECIES AND ENERGY BALANCE:
        for runNr in range(self.NrOfRuns):
            if PyrolProgram=='CPD':
                print 'CPD energy and mass balance...'
                Compos_and_Energy.CPD_SpeciesBalance(File[runNr],self.UAC,self.UAH,self.UAN,self.UAO,self.UAS,self.PAVM_asrec,self.PAFC_asrec,self.PAmoist,self.PAash,self.HHV,self.MTar,self.densityDryCoal,runNr)
            if PyrolProgram=='FGDVC':    
                print 'FG-DVC energy and mass balance...'
                Compos_and_Energy.FGPC_SpeciesBalance(File[runNr],self.UAC,self.UAH,self.UAN,self.UAO,self.UAS,self.PAVM_asrec,self.PAFC_asrec,self.PAmoist,self.PAash,self.HHV,self.MTar,self.densityDryCoal,runNr,'FGDVC')
                #    SpecCPD=Compos_and_Energy.CPD_SpeciesBalance(File[0],UAC,UAH,UAN,UAO,PAVM_asrec,PAFC_asrec,HHV,MTar,0)
<<<<<<< HEAD

        # new implementation of species energy for Kobayashi model Michele Vascellari
        if FittingModel == 'Kobayashi':
            print FittingModel
            self.extrapolateYieldKoba(PyrolProgram,File)

    def extrapolateYieldKoba(self,PyrolProgram, File):
        '''
        extrapolate the results of Detailed model to the alpha1/alpha2 parameters
        in the Kobayashi model
        It is required for species/energy calculation
        '''
        yields = []
        lenFile = len(File)
        Yields2Cols = File[0].DictYields2Cols()
        iSol= Yields2Cols['Solid']
        for i in range(lenFile):
            yields.append(File[i].FinalYields())
        lenSpecies = len(yields[0])
        if PyrolProgram == 'CPD':
            volatileYield = []
            for i in range(lenFile):
                volatileYield.append(1.-yields[i][iSol])
            volatileYield = np.array(volatileYield)
            maxVol = volatileYield.max()
            iMax = volatileYield.argmax()
            minVol = volatileYield.min()
            iMin = volatileYield.argmin()
            alpha1 = self.Solution[4]
            alpha2 = self.Solution[5]
            yields1 = yields[iMin] + (yields[iMax]-yields[iMin])/(maxVol-minVol)*(alpha1-minVol)
            # check results
            iTar= Yields2Cols['Tar']
            if (yields1[iTar]<0):
                ySolid =yields1[iSol]
                yTar = 0.5*(1-ySolid)
                index = [iSol,iTar,Yields2Cols['CO'],Yields2Cols['CO2'],Yields2Cols['H2O'],Yields2Cols['CH4'],Yields2Cols['Other']]
                sumy = yields1[index].sum()
                sumy = sumy - yields1[iTar]-yields1[iSol]
                factor = 1.0 + (yields1[iTar]-yTar)/sumy
                yields1[index] = yields1[index]*factor
                yields1[iTar]=yTar
                yields1[iSol]=ySolid

            yields2 = yields[iMin] + (yields[iMax]-yields[iMin])/(maxVol-minVol)*(alpha2-minVol)
            #print yields1
            #print yields2
            #print yields[iMin]
            #print yields[iMax]

            #print yields1[iTar],yields[iMin][iTar],yields[iMax][iTar],yields2[iTar]
            #print alpha1,minVol,maxVol,alpha2
            #print yields[iMin][iTar] + (yields[iMax][iTar]-yields[iMin][iTar])/(maxVol-minVol)*(alpha1-minVol)
            fit1 = CPD_Result.CPD_ResultFake(yields1)
            Compos_and_Energy.CPD_SpeciesBalance(fit1,self.UAC,self.UAH,self.UAN,self.UAO,self.UAS,self.PAVM_asrec,self.PAFC_asrec,self.PAmoist,self.PAash,
                                                 self.HHV,self.MTar,self.densityDryCoal,'Koba1')
            fit2 = CPD_Result.CPD_ResultFake(yields2)
            Compos_and_Energy.CPD_SpeciesBalance(fit2,self.UAC,self.UAH,self.UAN,self.UAO,self.UAS,self.PAVM_asrec,self.PAFC_asrec,self.PAmoist,self.PAash,
                                                 self.HHV,self.MTar,self.densityDryCoal,'Koba2')



#
=======
            if PyrolProgram=='PCCL':
                print 'PCCL-Flashchain energy and mass balance...TO FINISH'
                Compos_and_Energy.FGPC_SpeciesBalance(File[runNr],self.UAC,self.UAH,self.UAN,self.UAO,self.UAS,self.PAVM_asrec,self.PAFC_asrec,self.PAmoist,self.PAash,self.HHV,self.MTar,self.densityDryCoal,runNr,'PCCL')

>>>>>>> 6f97c9ca
#
#
####CPD#####
    def MakeResults_CPD(self):
        """generates the result for CPD"""
        CPDFile=[]
        CPDFit=[]
        for runNr in range(self.NrOfRuns):
            #launches CPD
            CPD=CPD_SetAndLaunch.SetterAndLauncher()
            CPD.SetCoalParameter(self.UAC,self.UAH,self.UAN,self.UAO,self.PAVM_daf)
            CPD.CalcCoalParam()
            if runNr==0:
                CPD.SetOperateCond(self.CPD_pressure,self.CPD_TimeTemp1)
                CPD.SetNumericalParam(self.CPDdt,self.CPD_t_max1)
            elif runNr==1:
                CPD.SetOperateCond(self.CPD_pressure,self.CPD_TimeTemp2)
                CPD.SetNumericalParam(self.CPDdt,self.CPD_t_max2)
            elif runNr==2:
                CPD.SetOperateCond(self.CPD_pressure,self.CPD_TimeTemp3)
                CPD.SetNumericalParam(self.CPDdt,self.CPD_t_max3)
            elif runNr==3:
                CPD.SetOperateCond(self.CPD_pressure,self.CPD_TimeTemp4)
                CPD.SetNumericalParam(self.CPDdt,self.CPD_t_max4)
            elif runNr==4:
                CPD.SetOperateCond(self.CPD_pressure,self.CPD_TimeTemp5)
                CPD.SetNumericalParam(self.CPDdt,self.CPD_t_max5)
            CPD.writeInstructFile(workingDir)
            print 'Running CPD ...',runNr
            if oSystem=='Linux':
                CPD.Run('./'+'cpdnlg','IN.dat','CPD_'+str(runNr)+'_output.log')   #first Arg: CPD-executeable, second: Input data containing CPD input file and the output files
            elif oSystem == 'Darwin':
                CPD.Run('./'+'cpdnlg.x','IN.dat','CPD_'+str(runNr)+'_output.log')   #first Arg: CPD-executeable, second: Input data containing CPD input file and the output files
            elif oSystem=='Windows':
                CPD.Run('cpdnlg.exe','IN.dat','CPD_'+str(runNr)+'_output.log')   #first Arg: CPD-executeable, second: Input data containing CPD input file and the output files
            else:
                print "The name of the operating system couldn't be found."
            #
            ###calibration of the kinetic parameter:
            #read result:
            CurrentCPDFile=CPD_Result.CPD_Result(workingDir)
            # creates object, required for fitting procedures
            CurrentCPDFit=FitInfo.Fit_one_run(CurrentCPDFile)
            CPDFile.append(CurrentCPDFile)
            CPDFit.append(CurrentCPDFit)
            #
            if oSystem=='Linux' or oSystem == 'Darwin':
                shutil.move('CPD_Result1.dat', 'Result/'+'CPD_'+str(runNr)+'_Result1.dat')
                shutil.move('CPD_Result2.dat', 'Result/'+'CPD_'+str(runNr)+'_Result2.dat')
                shutil.move('CPD_Result3.dat', 'Result/'+'CPD_'+str(runNr)+'_Result3.dat')
                shutil.move('CPD_Result4.dat', 'Result/'+'CPD_'+str(runNr)+'_Result4.dat')
                shutil.move('CPD_'+str(runNr)+'_output.log', 'Result/'+'CPD_'+str(runNr)+'_output.log')
            elif oSystem=='Windows':
                shutil.move('CPD_Result1.dat', 'Result\\'+'CPD_'+str(runNr)+'_Result1.dat')
                shutil.move('CPD_Result2.dat', 'Result\\'+'CPD_'+str(runNr)+'_Result2.dat')
                shutil.move('CPD_Result3.dat', 'Result\\'+'CPD_'+str(runNr)+'_Result3.dat')
                shutil.move('CPD_Result4.dat', 'Result\\'+'CPD_'+str(runNr)+'_Result4.dat')
                shutil.move('CPD_'+str(runNr)+'_output.log', 'Result\\'+'CPD_'+str(runNr)+'_output.log')
            else:
                print "The name of the operating system couldn't be found."
        #####
        M=Models.Model()
        for Species in CPDFit[0].SpeciesNames():
            M.mkSimpleResultFiles(CPDFit,Species)
            if (Species not in self.SpeciesToConsider) and (Species!='Temp') and (Species!='Time'):
                self.SpeciesToConsider.append(Species)
        if self.CPD_FittingKineticParameter_Select=='constantRate':
            self.MakeResults_CR('CPD',CPDFile,CPDFit)
            currentDict={'CPD':'constantRate'}
        elif self.CPD_FittingKineticParameter_Select=='Arrhenius':
            self.MakeResults_Arrh('CPD',CPDFile,CPDFit)
            currentDict={'CPD':'Arrhenius'}
        elif self.CPD_FittingKineticParameter_Select=='ArrheniusNoB':
            self.MakeResults_ArrhNoB('CPD',CPDFile,CPDFit)
            currentDict={'CPD':'ArrheniusNoB'}
        elif self.CPD_FittingKineticParameter_Select=='Kobayashi':
            self.MakeResults_Kob('CPD',CPDFile,CPDFit)
            currentDict={'CPD':'Kobayashi'}
        elif self.CPD_FittingKineticParameter_Select=='DAEM':
            self.MakeResults_DEAM('CPD',CPDFile,CPDFit)
            currentDict={'CPD':'DAEM'}
        elif self.CPD_FittingKineticParameter_Select==None:
            currentDict={'CPD':'None'}
        else:
            print 'unspecified CPD_FittingKineticParameter_Select'
            currentDict={}
        #
        self.ProgramModelDict.update(currentDict)
        #
        self.SpeciesEnergy('CPD',CPDFile,self.CPD_FittingKineticParameter_Select)
            #
            #
    ####FG-DVC####
    def MakeResults_FG(self):
        """generates the result for FG-DVC"""
        #writes Time-Temperature file
        FG_TimeTemp1=np.zeros(np.shape(self.CPD_TimeTemp1),order='F')
        FG_TimeTemp2=np.zeros(np.shape(self.CPD_TimeTemp2),order='F')
        FG_TimeTemp3=np.zeros(np.shape(self.CPD_TimeTemp3),order='F')
        FG_TimeTemp4=np.zeros(np.shape(self.CPD_TimeTemp4),order='F')
        FG_TimeTemp5=np.zeros(np.shape(self.CPD_TimeTemp5),order='F')
        FG_TimeTemp1[:,0]=self.CPD_TimeTemp1[:,0]*1.e-3
        FG_TimeTemp2[:,0]=self.CPD_TimeTemp2[:,0]*1.e-3
        FG_TimeTemp3[:,0]=self.CPD_TimeTemp3[:,0]*1.e-3
        FG_TimeTemp4[:,0]=self.CPD_TimeTemp4[:,0]*1.e-3
        FG_TimeTemp5[:,0]=self.CPD_TimeTemp5[:,0]*1.e-3
        FG_TimeTemp1[:,1]=self.CPD_TimeTemp1[:,1]
        FG_TimeTemp2[:,1]=self.CPD_TimeTemp2[:,1]
        FG_TimeTemp3[:,1]=self.CPD_TimeTemp3[:,1]
        FG_TimeTemp4[:,1]=self.CPD_TimeTemp4[:,1]
        FG_TimeTemp5[:,1]=self.CPD_TimeTemp5[:,1]
        #initialize the launching object
        FGDVC=FGDVC_SetAndLaunch.SetterAndLauncher()
        #set and writes Coal Files:
        if self.FG_CoalSelection==0:
            #deletes old generated file
            os.system('cd '+self.FG_MainDir+FG_GenCoalDir+' & del '+FG_CoalName+'_com.dat, '+FG_CoalName+'_kin.dat, '+FG_CoalName+'_pol.dat')
            #generates coalsd.exe input file
            MakeCoalGenFile=InformationFiles.WriteFGDVCCoalFile(FG_CoalGenFileName)
            MakeCoalGenFile.setCoalComp(self.UAC,self.UAH,self.UAO,self.UAN,self.UAS,0)
            MakeCoalGenFile.write(self.FG_MainDir+FG_GenCoalDir+'\\',FG_CoalName,option=0)
            #makes new file
            try:
                os.system('cd '+self.FG_MainDir+FG_GenCoalDir+' & '+'coalsd.exe < '+FG_CoalGenFileName+' > coalsd_pkp.log')
            except OSError:
                print 'Problems with coalsd.exe'
            os.system('copy '+self.FG_MainDir+FG_GenCoalDir+'\coalsd_pkp.log . >> log.txt')
            #tests weather the coal file was genearated:
            if os.path.exists(self.FG_MainDir+'\\'+FG_GenCoalDir+'\\'+FG_CoalName+'_com.dat')==False:
                print 30*'*','\n','The coal is may outside the libraries coals. Select manually the closest library coal.',30*'*','\n'
                MakeCoalGenFile.write(self.FG_MainDir+FG_GenCoalDir+'\\',FG_CoalName,option=10)
                os.system('cd '+self.FG_MainDir+FG_GenCoalDir+' & '+'coalsd.exe < '+FG_CoalGenFileName+' > coalsd_pkp.log')
            #sets generated file for instruct.ini
            FGDVC.set1CoalLocation(self.FG_MainDir+FG_GenCoalDir+'\\'+FG_CoalName+'_com.dat')
            FGDVC.set2KinLocation(self.FG_MainDir+FG_GenCoalDir+'\\'+FG_CoalName+'_kin.dat')
            FGDVC.set3PolyLocation(self.FG_MainDir+FG_GenCoalDir+'\\'+FG_CoalName+'_pol.dat')
        elif self.FG_CoalSelection>0 and self.FG_CoalSelection<9:
            #sets library file for instruct.ini
            FGDVC.set1CoalLocation(self.FG_MainDir+FG_LibCoalDir+'\\coal.ar'+str(self.FG_CoalSelection))
            FGDVC.set2KinLocation(self.FG_MainDir+FG_LibCoalDir+'\\kin.ar'+str(self.FG_CoalSelection))
            FGDVC.set3PolyLocation(self.FG_MainDir+FG_LibCoalDir+'\\polymr.ar'+str(self.FG_CoalSelection))
        else:
            print "select Choose Coal: 0 interpolate between library coals and generate own coal. Set 1 to 8 for a library coal.' in FGDVC.inp equal a value between 0 and 8"
        #sets FG-DVC instruct.ini parameter
        FGDVC.set5Pressure(self.FG_pressure)
        if self.FG_TarCacking==0.0:            #case: no tar cracking
            FGDVC.set6Theorie(13,0.0)
        elif self.FG_TarCacking<0.0:           #case: full tar cracking
            FGDVC.set6Theorie(15,0.0)
        else:                             #case: partial tar cracking
            FGDVC.set6Theorie(13,float(self.FG_TarCacking))
        #
        FGFile=[]
        FGFit=[]
        OpCondInp=InformationFiles.OperCondInput('OperCond.inp')
        for runNr in range(self.NrOfRuns):
            if runNr==0:
                OpCondInp.writeFGDVCtTHist(FG_TimeTemp1,self.FG_dt,self.FG_T_t_History)
            elif runNr==1:
                OpCondInp.writeFGDVCtTHist(FG_TimeTemp2,self.FG_dt,self.FG_T_t_History)
            elif runNr==2:
                OpCondInp.writeFGDVCtTHist(FG_TimeTemp3,self.FG_dt,self.FG_T_t_History)
            elif runNr==3:
                OpCondInp.writeFGDVCtTHist(FG_TimeTemp4,self.FG_dt,self.FG_T_t_History)
            elif runNr==4:
                OpCondInp.writeFGDVCtTHist(FG_TimeTemp5,self.FG_dt,self.FG_T_t_History)
            FGDVC.set7File(self.FG_T_t_History)
            FGDVC.set9AshMoisture(0.0,0.0)
            FGDVC.setTRamp_or_TFile('File') #case: models temperature history with the file
            #writes the instruct.ini and launches FG-DVC (no graphical user interface, only main file fgdvcd.exe)
            FGDVC.writeInstructFile(self.FG_MainDir+'\\'+FG_ExeCoalDir+'\\')
            FGDVC.Run('cd '+self.FG_MainDir+FG_ExeCoalDir+' & '+'fgdvcd.exe')
            #
            ###calibrate kinetic parameter:
            #read result:
            CurrentFGFile=FGDVC_Result.FGDVC_Result(self.FG_DirOut)
            # creates object, required for fitting procedures
            CurrentFGFit=FitInfo.Fit_one_run(CurrentFGFile)
            FGFile.append(CurrentFGFile)
            FGFit.append(CurrentFGFit)
            #copies file, keeping the name:
            if oSystem=='Linux' or oSystem == 'Darwin':
                shutil.copyfile(self.FG_DirOut+'gasyield.txt', 'Result/gasyield_'+str(runNr)+'.txt')
                shutil.copyfile(self.FG_DirOut+'gasrate.txt', 'Result/gasrate_'+str(runNr)+'.txt')
            elif oSystem=='Windows':
                shutil.copyfile(self.FG_DirOut+'gasyield.txt', 'Result\\gasyield_'+str(runNr)+'.txt')
                shutil.copyfile(self.FG_DirOut+'gasrate.txt', 'Result\\gasrate_'+str(runNr)+'.txt')
        #####
        M=Models.Model()
        for Species in FGFit[0].SpeciesNames():
            M.mkSimpleResultFiles(FGFit,Species)
            if (Species not in self.SpeciesToConsider) and (Species!='Temp') and (Species!='Time'):
                self.SpeciesToConsider.append(Species)
        if self.FG_FittingKineticParameter_Select=='constantRate':
            self.MakeResults_CR('FGDVC',FGFile,FGFit)
            currentDict={'FGDVC':'constantRate'}
        elif self.FG_FittingKineticParameter_Select=='Arrhenius':
            self.MakeResults_Arrh('FGDVC',FGFile,FGFit)
            currentDict={'FGDVC':'Arrhenius'}
        elif self.FG_FittingKineticParameter_Select=='ArrheniusNoB':
            self.MakeResults_ArrhNoB('FGDVC',FGFile,FGFit)
            currentDict={'FGDVC':'ArrheniusNoB'}
        elif self.FG_FittingKineticParameter_Select=='Kobayashi':
            self.MakeResults_Kob('FGDVC',FGFile,FGFit)
            currentDict={'FGDVC':'Kobayashi'}
        elif self.FG_FittingKineticParameter_Select=='DAEM':
            self.MakeResults_DEAM('FGDVC',FGFile,FGFit)
            currentDict={'FGDVC':'DAEM'}
        elif self.FG_FittingKineticParameter_Select==None:
            currentDict={'FGDVC':'None'}
        else:
            print 'uspecified FG_FittingKineticParameter_Select'
            currentDict={}
        #
        self.ProgramModelDict.update(currentDict)
        #
        self.SpeciesEnergy('FGDVC',FGFile,self.FG_FittingKineticParameter_Select)
            #
    
    ####Pc Coal Lab####
    def MakeResults_PCCL(self):
        """generates the result for PC Coal Lab"""
        #writes Time-Temperature file
        PCCL_TimeTemp1=np.zeros(np.shape(self.CPD_TimeTemp1),order='F')
        PCCL_TimeTemp2=np.zeros(np.shape(self.CPD_TimeTemp2),order='F')
        PCCL_TimeTemp3=np.zeros(np.shape(self.CPD_TimeTemp3),order='F')
        PCCL_TimeTemp4=np.zeros(np.shape(self.CPD_TimeTemp4),order='F')
        PCCL_TimeTemp5=np.zeros(np.shape(self.CPD_TimeTemp5),order='F')
        PCCL_TimeTemp1[:,0]=self.CPD_TimeTemp1[:,0]*1.e-3
        PCCL_TimeTemp2[:,0]=self.CPD_TimeTemp2[:,0]*1.e-3
        PCCL_TimeTemp3[:,0]=self.CPD_TimeTemp3[:,0]*1.e-3
        PCCL_TimeTemp4[:,0]=self.CPD_TimeTemp4[:,0]*1.e-3
        PCCL_TimeTemp5[:,0]=self.CPD_TimeTemp5[:,0]*1.e-3
        PCCL_TimeTemp1[:,1]=self.CPD_TimeTemp1[:,1]
        PCCL_TimeTemp2[:,1]=self.CPD_TimeTemp2[:,1]
        PCCL_TimeTemp3[:,1]=self.CPD_TimeTemp3[:,1]
        PCCL_TimeTemp4[:,1]=self.CPD_TimeTemp4[:,1]
        PCCL_TimeTemp5[:,1]=self.CPD_TimeTemp5[:,1]
        #initialize the launching object
        PCCL=PCCL_SetAndLaunch.SetterAndLauncher()
        #set and writes Coal Files:
        PCCL.SetUACoalParameter(self.UAC,self.UAH,self.UAN,self.UAO,self.UAS)
        PCCL.SetPACoalParameter(self.PAVM_asrec,self.PAFC_asrec,self.PAmoist,self.PAash)
        if type(self.PCCL_CoalCalFactor)==float:
            PCCL.SetCoalCalibrationFactor(self.PCCL_CoalCalFactor)
        PCCL.SetPressure(self.FG_pressure)
        PCCL.SetParticleSize(self.PCCL_ParticleSize)
        #
        PCCL.writeCoalFiles(self.PCCL_Path)
        #
        PCCL.THist(PCCL_TimeTemp1[0,1],PCCL_TimeTemp1[1,0],PCCL_TimeTemp1[-1,1],PCCL_TimeTemp1[-1,0])
        PCCL.writeInstructFiles(self.PCCL_Path,mkNewFile=True)
        PCCL.THist(PCCL_TimeTemp2[0,1],PCCL_TimeTemp2[1,0],PCCL_TimeTemp2[-1,1],PCCL_TimeTemp2[-1,0])
        PCCL.writeInstructFiles(self.PCCL_Path,mkNewFile=False)
        PCCL.THist(PCCL_TimeTemp3[0,1],PCCL_TimeTemp3[1,0],PCCL_TimeTemp3[-1,1],PCCL_TimeTemp3[-1,0])
        PCCL.writeInstructFiles(self.PCCL_Path,mkNewFile=False)
        PCCL.THist(PCCL_TimeTemp4[0,1],PCCL_TimeTemp4[1,0],PCCL_TimeTemp4[-1,1],PCCL_TimeTemp4[-1,0])
        PCCL.writeInstructFiles(self.PCCL_Path,mkNewFile=False)
        PCCL.THist(PCCL_TimeTemp5[0,1],PCCL_TimeTemp5[1,0],PCCL_TimeTemp5[-1,1],PCCL_TimeTemp5[-1,0])
        PCCL.writeInstructFiles(self.PCCL_Path,mkNewFile=False)
        PCCL.writeInstructFilesFinish()
        #
        PCCL.Run(self.PCCL_Path,self.PCCL_Exe)
        #
        PCCLFile=[]
        PCCLFit=[]
        for runNr in range(1,self.NrOfRuns+1,1):
            #read result:
            CurrentPCCLFile=PCCL_Result.PCCL_Result(self.PCCL_Path,runNr)
            # creates object, required for fitting procedures
            CurrentPCCLFit=FitInfo.Fit_one_run(CurrentPCCLFile)
            PCCLFile.append(CurrentPCCLFile)
            PCCLFit.append(CurrentPCCLFit)
            #copies file:
            if oSystem=='Windows':
                shutil.copyfile(self.PCCL_Path+'FDC1WT'+str(runNr)+'.RPT', 'Result/PCCL_gasyield_wt_'+str(runNr)+'.txt')
                shutil.copyfile(self.PCCL_Path+'FDC1NG'+str(runNr)+'.RPT', 'Result/PCCL_gasyield_ng_'+str(runNr)+'.txt')
                shutil.copyfile(self.PCCL_Path+'FDC1HC'+str(runNr)+'.RPT', 'Result/PCCL_gasyield_hc_'+str(runNr)+'.txt')
        #####
        M=Models.Model()
        for Species in PCCLFit[0].SpeciesNames():
            M.mkSimpleResultFiles(PCCLFit,Species)
            if (Species not in self.SpeciesToConsider) and (Species!='Temp') and (Species!='Time'):
                self.SpeciesToConsider.append(Species)
        if self.PCCL_FittingKineticParameter_Select=='constantRate':
            self.MakeResults_CR('PCCL',PCCLFile,PCCLFit)
            currentDict={'PCCL':'constantRate'}
        elif self.PCCL_FittingKineticParameter_Select=='Arrhenius':
            self.MakeResults_Arrh('PCCL',PCCLFile,PCCLFit)
            currentDict={'PCCL':'Arrhenius'}
        elif self.PCCL_FittingKineticParameter_Select=='ArrheniusNoB':
            self.MakeResults_ArrhNoB('PCCL',PCCLFile,PCCLFit)
            currentDict={'PCCL':'ArrheniusNoB'}
        elif self.PCCL_FittingKineticParameter_Select=='Kobayashi':
            self.MakeResults_Kob('PCCL',PCCLFile,PCCLFit)
            currentDict={'PCCL':'Kobayashi'}
        elif self.PCCL_FittingKineticParameter_Select=='DAEM':
            self.MakeResults_DEAM('PCCL',PCCLFile,PCCLFit)
            currentDict={'PCCL':'DAEM'}
        elif self.PCCL_FittingKineticParameter_Select==None:
            currentDict={'PCCL':'None'}
        else:
            print 'uspecified PCCL_FittingKineticParameter_Select'
            currentDict={}
        #
        self.ProgramModelDict.update(currentDict)
        #
        self.SpeciesEnergy('PCCL',PCCLFile)
            #


    def RunPMSKD(self):
        '''
        run PMSKD
        '''
        # create object

        try:
            coal = coalPolimi.coalPolimi(name = 'COAL', c=self.UAC,h=self.UAH,o=self.UAO,n=self.UAN,s=self.UAS,file=self.PMSKD_mechfile)
        except coalPolimi.compositionError:
            print 'Composition outside of triangle of definition'
            sys.exit()
        # organize TimeTemp
            PMSKDFile=[]
        PMSKDFit=[]
        for runNr in range(self.NrOfRuns):
            print 'Running PMSKD n. '+str(runNr)
            #print self.timeHR[runNr]
            #print self.temperatureHR[runNr]
            #set heating rate
            coal.setHeatingRate(self.timeHR[runNr],self.temperatureHR[runNr])
            #coal.setTimeStep(self.PMSKD_npoint)
            coal.solvePyrolysis()
            #plt.figure(runNr)
            #plt.plot(coal.getTemperature(),coal.getVolatile())
            #read result:
            #CurrentPMSKDFile=Coal
            # creates object, required for fitting procedures
            CurrentPMSKDFit=FitInfo.Fit_one_run(coal)
            #PMSKDFile.append(CurrentFGFile)
            PMSKDFit.append(CurrentPMSKDFit)
            #print coal.Yields_all()

            coal.reset()
            #print coal.timeHR
            #print coal.temperatureHR

        if self.PMSKD_FittingKineticParameter_Select=='constantRate':
            self.MakeResults_CR('PMSKD','',PMSKDFit)
            currentDict={'PMSKD':'constantRate'}
        elif self.PMSKD_FittingKineticParameter_Select=='Arrhenius':
            self.MakeResults_Arrh('PMSKD','',PMSKDFit)
            currentDict={'PMSKD':'Arrhenius'}
        elif self.PMSKD_FittingKineticParameter_Select=='ArrheniusNoB':
            self.MakeResults_ArrhNoB('PMSKD','',PMSKDFit)
            currentDict={'PMSKD':'ArrheniusNoB'}
        elif self.PMSKD_FittingKineticParameter_Select=='Kobayashi':
            self.MakeResults_Kob('PMSKD','',PMSKDFit)
            currentDict={'PMSKD':'Kobayashi'}
        elif self.PMSKD_FittingKineticParameter_Select=='DAEM':
            self.MakeResults_DEAM('PMSKD','',PMSKDFit)
            currentDict={'PMSKD':'DAEM'}
        elif self.PMSKD_FittingKineticParameter_Select==None:
            currentDict={'PMSKD':'None'}
            for Species in PMSKDFit[0].SpeciesNames():
                M=Models.Model()
                M.mkSimpleResultFiles(PMSKDFit,Species)
                if (Species not in self.SpeciesToConsider) and (Species!='Temp') and (Species!='Time'):
                    self.SpeciesToConsider.append(Species)
        else:
            print 'undefined PMSKD_FittingKineticParameter_Select'
            currentDict={}
            #
        self.ProgramModelDict.update(currentDict)
        #
        #self.SpeciesEnergy('PMSKD',FGFile)



#Main Part starting
if __name__ == "__main__":
    Case=MainProcess()
    Case.ReadInputFiles()
    if Case.CPDselect==True:
        Case.MakeResults_CPD()
    if Case.FG_select==True:
        Case.CheckFGdt()
        Case.MakeResults_FG()
    if Case.PMSKD_select==True:
        Case.RunPMSKD()
    if Case.PCCL_select==True:
        Case.MakeResults_PCCL()
    print 'calculated Species: ',Case.SpeciesToConsider
        <|MERGE_RESOLUTION|>--- conflicted
+++ resolved
@@ -30,10 +30,8 @@
 #
 #Which operating Sytem?
 oSystem=platform.system()
-<<<<<<< HEAD
-=======
-#oSystem = 'Linux'
->>>>>>> 6f97c9ca
+if oSystem == 'Darwin':
+    oSystem = 'Linux'
 #Directories:
 #gets the current directory:
 workingDir=os.getcwd()+'/'
@@ -534,7 +532,11 @@
                 print 'FG-DVC energy and mass balance...'
                 Compos_and_Energy.FGPC_SpeciesBalance(File[runNr],self.UAC,self.UAH,self.UAN,self.UAO,self.UAS,self.PAVM_asrec,self.PAFC_asrec,self.PAmoist,self.PAash,self.HHV,self.MTar,self.densityDryCoal,runNr,'FGDVC')
                 #    SpecCPD=Compos_and_Energy.CPD_SpeciesBalance(File[0],UAC,UAH,UAN,UAO,PAVM_asrec,PAFC_asrec,HHV,MTar,0)
-<<<<<<< HEAD
+#
+            if PyrolProgram=='PCCL':
+                print 'PCCL-Flashchain energy and mass balance...TO FINISH'
+                Compos_and_Energy.FGPC_SpeciesBalance(File[runNr],self.UAC,self.UAH,self.UAN,self.UAO,self.UAS,self.PAVM_asrec,self.PAFC_asrec,self.PAmoist,self.PAash,self.HHV,self.MTar,self.densityDryCoal,runNr,'PCCL')
+
 
         # new implementation of species energy for Kobayashi model Michele Vascellari
         if FittingModel == 'Kobayashi':
@@ -546,6 +548,7 @@
         extrapolate the results of Detailed model to the alpha1/alpha2 parameters
         in the Kobayashi model
         It is required for species/energy calculation
+        TODO only CPD is working at the moment!!!
         '''
         yields = []
         lenFile = len(File)
@@ -597,13 +600,8 @@
 
 
 
-#
-=======
-            if PyrolProgram=='PCCL':
-                print 'PCCL-Flashchain energy and mass balance...TO FINISH'
-                Compos_and_Energy.FGPC_SpeciesBalance(File[runNr],self.UAC,self.UAH,self.UAN,self.UAO,self.UAS,self.PAVM_asrec,self.PAFC_asrec,self.PAmoist,self.PAash,self.HHV,self.MTar,self.densityDryCoal,runNr,'PCCL')
-
->>>>>>> 6f97c9ca
+
+
 #
 #
 ####CPD#####
