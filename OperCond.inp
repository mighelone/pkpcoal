pressure in atm:
<<<<<<< HEAD
1.2

FG-DVC: constant (numerical) time step; CPD: maximum time step
1.e-3
=======
1

FG-DVC: constant (numerical) time step; CPD: maximum time step
1.e-4
>>>>>>> d66706c0

Species of to Fit (when Arrhenius is selected): 'Total', 'MainSpecies', 'allSpecies'
Total

Time History: first column time in seconds, second column: Temperature in K. Last point must contain the final time. The final time has to be equal in each case.
Number of Temperature Histories to include:
<<<<<<< HEAD
1
Start Time History 1
0.0,  300.0
0.02,  1500.0
0.4,  1500.0
End Time History 1

Start Time History 2
0.0,  300.0
0.06,  1100.0
0.4,  1100.0
=======
3
Start Time History 1
0.0,  400.0
0.1,  2400.0
0.2,  2400.0
End Time History 1

Start Time History 2
0.0,  400.0
0.05,  2400.0
0.14,  2400.0
>>>>>>> d66706c0
End Time History 2

Start Time History 3
0.0,  400.0
<<<<<<< HEAD
0.05,  1800.0
0.2,  1800.0
=======
0.01,  2400.0
0.03,  2400.0
>>>>>>> d66706c0
End Time History 3

Start Time History 4
0.0,  400.0
<<<<<<< HEAD
0.4,  2000.0
0.5,  2000.0
=======
0.1,  2500.0
0.5,  2500.0
>>>>>>> d66706c0
End Time History 4

Start Time History 5
0.0,  400.0
<<<<<<< HEAD
0.5,  2000.0
0.5,  2000.0
=======
0.3,  2100.0
0.5,  2100.0
>>>>>>> d66706c0
End Time History 5<|MERGE_RESOLUTION|>--- conflicted
+++ resolved
@@ -1,77 +1,41 @@
 pressure in atm:
-<<<<<<< HEAD
 1.2
 
 FG-DVC: constant (numerical) time step; CPD: maximum time step
 1.e-3
-=======
-1
-
-FG-DVC: constant (numerical) time step; CPD: maximum time step
-1.e-4
->>>>>>> d66706c0
 
 Species of to Fit (when Arrhenius is selected): 'Total', 'MainSpecies', 'allSpecies'
 Total
 
 Time History: first column time in seconds, second column: Temperature in K. Last point must contain the final time. The final time has to be equal in each case.
 Number of Temperature Histories to include:
-<<<<<<< HEAD
 1
 Start Time History 1
-0.0,  300.0
-0.02,  1500.0
-0.4,  1500.0
-End Time History 1
-
-Start Time History 2
-0.0,  300.0
-0.06,  1100.0
-0.4,  1100.0
-=======
-3
-Start Time History 1
 0.0,  400.0
-0.1,  2400.0
-0.2,  2400.0
+0.01,  2400.0
+0.04,  2400.0
 End Time History 1
 
 Start Time History 2
 0.0,  400.0
 0.05,  2400.0
 0.14,  2400.0
->>>>>>> d66706c0
 End Time History 2
 
 Start Time History 3
 0.0,  400.0
-<<<<<<< HEAD
-0.05,  1800.0
-0.2,  1800.0
-=======
 0.01,  2400.0
 0.03,  2400.0
->>>>>>> d66706c0
 End Time History 3
 
 Start Time History 4
 0.0,  400.0
-<<<<<<< HEAD
-0.4,  2000.0
-0.5,  2000.0
-=======
 0.1,  2500.0
 0.5,  2500.0
->>>>>>> d66706c0
 End Time History 4
 
 Start Time History 5
 0.0,  400.0
-<<<<<<< HEAD
-0.5,  2000.0
-0.5,  2000.0
-=======
 0.3,  2100.0
 0.5,  2100.0
->>>>>>> d66706c0
 End Time History 5