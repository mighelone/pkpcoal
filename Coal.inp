--- conflicted
+++ resolved
@@ -25,18 +25,10 @@
 Tar Molecule weight, MTar:
 50
 
-<<<<<<< HEAD
 Coal dry density in kg/m3:
 1400
-=======
->>>>>>> f57cddff
 Weight-Parameter yields for fitting the kinetics:
 100
 Weight-Parameter rates for fitting the kinetics:
-<<<<<<< HEAD
 0
-=======
-0.0
-Coal dry density in kg/m3:
-1400.
->>>>>>> f57cddff
+
