#Proximate Analysis (in percent, as recieved):
Fixed Carbon:
43.5
Volatile Matter:
39.4
Moisture:
6.7
Ash:
10.4

#Ultimate Analysis (in percent):
UA Carbon:
75.34
UA Hydrogen:
5.29
UA Nitrogen:
1.57
UA Oxygen:
12.95
UA Sulphur:
4.84

Higher Heating Value, as recieved, in J/kg:
25560000.0
Tar Molecule weight, MTar:
50

Coal dry density in kg/m3:
600
Weight-Parameter yields for fitting the kinetics:
1.0
Weight-Parameter rates for fitting the kinetics:
<<<<<<< HEAD
0.0

Coal dry density in kg/m3:
1400.
=======
0.0
>>>>>>> 75976e7c
<|MERGE_RESOLUTION|>--- conflicted
+++ resolved
@@ -25,16 +25,9 @@
 Tar Molecule weight, MTar:
 50
 
-Coal dry density in kg/m3:
-600
 Weight-Parameter yields for fitting the kinetics:
 1.0
 Weight-Parameter rates for fitting the kinetics:
-<<<<<<< HEAD
 0.0
-
 Coal dry density in kg/m3:
 1400.
-=======
-0.0
->>>>>>> 75976e7c
